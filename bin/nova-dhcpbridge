#!/usr/bin/env python
# vim: tabstop=4 shiftwidth=4 softtabstop=4

# Copyright 2010 United States Government as represented by the
# Administrator of the National Aeronautics and Space Administration.
# All Rights Reserved.
#
#    Licensed under the Apache License, Version 2.0 (the "License"); you may
#    not use this file except in compliance with the License. You may obtain
#    a copy of the License at
#
#         http://www.apache.org/licenses/LICENSE-2.0
#
#    Unless required by applicable law or agreed to in writing, software
#    distributed under the License is distributed on an "AS IS" BASIS, WITHOUT
#    WARRANTIES OR CONDITIONS OF ANY KIND, either express or implied. See the
#    License for the specific language governing permissions and limitations
#    under the License.

"""
Handle lease database updates from DHCP servers.
"""

import gettext
import os
import sys

# If ../nova/__init__.py exists, add ../ to Python search path, so that
# it will override what happens to be installed in /usr/(local/)lib/python...
possible_topdir = os.path.normpath(os.path.join(os.path.abspath(sys.argv[0]),
                                   os.pardir,
                                   os.pardir))
if os.path.exists(os.path.join(possible_topdir, 'nova', '__init__.py')):
    sys.path.insert(0, possible_topdir)

gettext.install('nova', unicode=1)

from nova import context
from nova import db
from nova import flags
from nova import log as logging
from nova import rpc
from nova import utils
from nova.network import linux_net

FLAGS = flags.FLAGS
flags.DECLARE('auth_driver', 'nova.auth.manager')
flags.DECLARE('network_size', 'nova.network.manager')
flags.DECLARE('num_networks', 'nova.network.manager')
flags.DECLARE('update_dhcp_on_disassociate', 'nova.network.manager')

LOG = logging.getLogger('nova.dhcpbridge')


<<<<<<< HEAD
def add_lease(mac, ip_address, _hostname):
=======
def add_lease(mac, ip_address, _interface):
>>>>>>> 7aef19a8
    """Set the IP that was assigned by the DHCP server."""
    if FLAGS.fake_rabbit:
        LOG.debug(_("leasing ip"))
        network_manager = utils.import_object(FLAGS.network_manager)
        network_manager.lease_fixed_ip(context.get_admin_context(),
                                       ip_address)
    else:
        rpc.cast(context.get_admin_context(),
                 "%s.%s" % (FLAGS.network_topic, FLAGS.host),
                 {"method": "lease_fixed_ip",
                  "args": {"address": ip_address}})


<<<<<<< HEAD
def old_lease(mac, ip_address, hostname):
    """Update just as add lease."""
    LOG.debug(_("Adopted old lease or got a change of mac/hostname"))
    add_lease(mac, ip_address, hostname)


def del_lease(mac, ip_address, _hostname):
=======
def old_lease(mac, ip_address, interface):
    """Update just as add lease."""
    LOG.debug(_("Adopted old lease or got a change of mac"))
    add_lease(mac, ip_address, interface)


def del_lease(mac, ip_address, _interface):
>>>>>>> 7aef19a8
    """Called when a lease expires."""
    if FLAGS.fake_rabbit:
        LOG.debug(_("releasing ip"))
        network_manager = utils.import_object(FLAGS.network_manager)
        network_manager.release_fixed_ip(context.get_admin_context(),
                                         ip_address)
    else:
        rpc.cast(context.get_admin_context(),
                 "%s.%s" % (FLAGS.network_topic, FLAGS.host),
                 {"method": "release_fixed_ip",
                  "args": {"address": ip_address}})


def init_leases(network_id):
    """Get the list of hosts for a network."""
    ctxt = context.get_admin_context()
    network_ref = db.network_get(ctxt, network_id)
    return linux_net.get_dhcp_leases(ctxt, network_ref)


def main():
    """Parse environment and arguments and call the approproate action."""
    flagfile = os.environ.get('FLAGFILE', FLAGS.dhcpbridge_flagfile)
    utils.default_flagfile(flagfile)
    argv = FLAGS(sys.argv)
    logging.setup()
    # check ENV first so we don't break any older deploys
    network_id = int(os.environ.get('NETWORK_ID'))

    if int(os.environ.get('TESTING', '0')):
        from nova.tests import fake_flags

    #if FLAGS.fake_rabbit:
    #    LOG.debug(_("leasing ip"))
    #    network_manager = utils.import_object(FLAGS.network_manager)
    ##    reload(fake_flags)
    #    from nova.tests import fake_flags

    action = argv[1]
    if action in ['add', 'del', 'old']:
        mac = argv[2]
        ip = argv[3]
<<<<<<< HEAD
        hostname = argv[4]
        msg = _("Called %(action)s for mac %(mac)s with ip %(ip)s and"
                " hostname %(hostname)s on network %(network_id)s") % locals()
        LOG.debug(msg)
        globals()[action + '_lease'](mac, ip, hostname)
=======
        msg = _("Called %(action)s for mac %(mac)s with ip %(ip)s"
                " on interface %(interface)s") % locals()
        LOG.debug(msg)
        globals()[action + '_lease'](mac, ip, interface)
>>>>>>> 7aef19a8
    else:
        print init_leases(network_id)

if __name__ == "__main__":
    main()<|MERGE_RESOLUTION|>--- conflicted
+++ resolved
@@ -52,11 +52,7 @@
 LOG = logging.getLogger('nova.dhcpbridge')
 
 
-<<<<<<< HEAD
-def add_lease(mac, ip_address, _hostname):
-=======
 def add_lease(mac, ip_address, _interface):
->>>>>>> 7aef19a8
     """Set the IP that was assigned by the DHCP server."""
     if FLAGS.fake_rabbit:
         LOG.debug(_("leasing ip"))
@@ -70,15 +66,6 @@
                   "args": {"address": ip_address}})
 
 
-<<<<<<< HEAD
-def old_lease(mac, ip_address, hostname):
-    """Update just as add lease."""
-    LOG.debug(_("Adopted old lease or got a change of mac/hostname"))
-    add_lease(mac, ip_address, hostname)
-
-
-def del_lease(mac, ip_address, _hostname):
-=======
 def old_lease(mac, ip_address, interface):
     """Update just as add lease."""
     LOG.debug(_("Adopted old lease or got a change of mac"))
@@ -86,7 +73,6 @@
 
 
 def del_lease(mac, ip_address, _interface):
->>>>>>> 7aef19a8
     """Called when a lease expires."""
     if FLAGS.fake_rabbit:
         LOG.debug(_("releasing ip"))
@@ -129,18 +115,10 @@
     if action in ['add', 'del', 'old']:
         mac = argv[2]
         ip = argv[3]
-<<<<<<< HEAD
-        hostname = argv[4]
-        msg = _("Called %(action)s for mac %(mac)s with ip %(ip)s and"
-                " hostname %(hostname)s on network %(network_id)s") % locals()
-        LOG.debug(msg)
-        globals()[action + '_lease'](mac, ip, hostname)
-=======
         msg = _("Called %(action)s for mac %(mac)s with ip %(ip)s"
                 " on interface %(interface)s") % locals()
         LOG.debug(msg)
         globals()[action + '_lease'](mac, ip, interface)
->>>>>>> 7aef19a8
     else:
         print init_leases(network_id)
 
