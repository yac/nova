# vim: tabstop=4 shiftwidth=4 softtabstop=4

# Copyright 2010 United States Government as represented by the
# Administrator of the National Aeronautics and Space Administration.
# All Rights Reserved.
#
#    Licensed under the Apache License, Version 2.0 (the "License"); you may
#    not use this file except in compliance with the License. You may obtain
#    a copy of the License at
#
#         http://www.apache.org/licenses/LICENSE-2.0
#
#    Unless required by applicable law or agreed to in writing, software
#    distributed under the License is distributed on an "AS IS" BASIS, WITHOUT
#    WARRANTIES OR CONDITIONS OF ANY KIND, either express or implied. See the
#    License for the specific language governing permissions and limitations
#    under the License.

"""
Handles all requests relating to instances (guest vms).
"""

import datetime
import re
import time

from nova import db
from nova import exception
from nova import flags
from nova import log as logging
from nova import network
from nova import quota
from nova import rpc
from nova import utils
from nova import volume
from nova.compute import instance_types
from nova.db import base

FLAGS = flags.FLAGS
LOG = logging.getLogger('nova.compute.api')


def generate_default_hostname(instance_id):
    """Default function to generate a hostname given an instance reference."""
    return str(instance_id)


class API(base.Base):
    """API for interacting with the compute manager."""

    def __init__(self, image_service=None, network_api=None,
                 volume_api=None, hostname_factory=generate_default_hostname,
                 **kwargs):
        if not image_service:
            image_service = utils.import_object(FLAGS.image_service)
        self.image_service = image_service
        if not network_api:
            network_api = network.API()
        self.network_api = network_api
        if not volume_api:
            volume_api = volume.API()
        self.volume_api = volume_api
        self.hostname_factory = hostname_factory
        super(API, self).__init__(**kwargs)

    def get_network_topic(self, context, instance_id):
        """Get the network topic for an instance."""
        try:
            instance = self.get(context, instance_id)
        except exception.NotFound:
            LOG.warning(_("Instance %d was not found in get_network_topic"),
                        instance_id)
            raise

        host = instance['host']
        if not host:
            raise exception.Error(_("Instance %d has no host") % instance_id)
        topic = self.db.queue_get_for(context, FLAGS.compute_topic, host)
        return rpc.call(context,
                        topic,
                        {"method": "get_network_topic", "args": {'fake': 1}})

    def create(self, context, instance_type,
               image_id, kernel_id=None, ramdisk_id=None,
               min_count=1, max_count=1,
               display_name='', display_description='',
               key_name=None, key_data=None, security_group='default',
               availability_zone=None, user_data=None,
               onset_files=None):
        """Create the number of instances requested if quota and
<<<<<<< HEAD
        other arguments check out ok."""

        type_data = instance_types.get_instance_type(instance_type)
=======
        other arguments check out ok.
        """
        type_data = instance_types.INSTANCE_TYPES[instance_type]
>>>>>>> 5dfa5ce7
        num_instances = quota.allowed_instances(context, max_count, type_data)
        if num_instances < min_count:
            pid = context.project_id
            LOG.warn(_("Quota exceeeded for %(pid)s,"
                    " tried to run %(min_count)s instances") % locals())
            raise quota.QuotaError(_("Instance quota exceeded. You can only "
                                     "run %s more instances of this type.") %
                                   num_instances, "InstanceLimitExceeded")

        is_vpn = image_id == FLAGS.vpn_image_id
        if not is_vpn:
            image = self.image_service.show(context, image_id)
            if kernel_id is None:
                kernel_id = image.get('kernel_id', None)
            if ramdisk_id is None:
                ramdisk_id = image.get('ramdisk_id', None)
            # No kernel and ramdisk for raw images
            if kernel_id == str(FLAGS.null_kernel):
                kernel_id = None
                ramdisk_id = None
                LOG.debug(_("Creating a raw instance"))
            # Make sure we have access to kernel and ramdisk (if not raw)
            logging.debug("Using Kernel=%s, Ramdisk=%s" %
                           (kernel_id, ramdisk_id))
            if kernel_id:
                self.image_service.show(context, kernel_id)
            if ramdisk_id:
                self.image_service.show(context, ramdisk_id)

        if security_group is None:
            security_group = ['default']
        if not type(security_group) is list:
            security_group = [security_group]

        security_groups = []
        self.ensure_default_security_group(context)
        for security_group_name in security_group:
            group = db.security_group_get_by_name(context,
                                                  context.project_id,
                                                  security_group_name)
            security_groups.append(group['id'])

        if key_data is None and key_name:
            key_pair = db.key_pair_get(context, context.user_id, key_name)
            key_data = key_pair['public_key']

        base_options = {
            'reservation_id': utils.generate_uid('r'),
            'image_id': image_id,
            'kernel_id': kernel_id or '',
            'ramdisk_id': ramdisk_id or '',
            'state_description': 'scheduling',
            'user_id': context.user_id,
            'project_id': context.project_id,
            'launch_time': time.strftime('%Y-%m-%dT%H:%M:%SZ', time.gmtime()),
            'instance_type': instance_type,
            'memory_mb': type_data['memory_mb'],
            'vcpus': type_data['vcpus'],
            'local_gb': type_data['local_gb'],
            'display_name': display_name,
            'display_description': display_description,
            'user_data': user_data or '',
            'key_name': key_name,
            'key_data': key_data,
            'locked': False,
            'availability_zone': availability_zone}
        elevated = context.elevated()
        instances = []
        LOG.debug(_("Going to run %s instances..."), num_instances)
        for num in range(num_instances):
            instance = dict(mac_address=utils.generate_mac(),
                            launch_index=num,
                            **base_options)
            instance = self.db.instance_create(context, instance)
            instance_id = instance['id']

            elevated = context.elevated()
            if not security_groups:
                security_groups = []
            for security_group_id in security_groups:
                self.db.instance_add_security_group(elevated,
                                                    instance_id,
                                                    security_group_id)

            # Set sane defaults if not specified
            updates = dict(hostname=self.hostname_factory(instance_id))
            if (not hasattr(instance, 'display_name') or
                    instance.display_name == None):
                updates['display_name'] = "Server %s" % instance_id

            instance = self.update(context, instance_id, **updates)
            instances.append(instance)

            pid = context.project_id
            uid = context.user_id
            LOG.debug(_("Casting to scheduler for %(pid)s/%(uid)s's"
                    " instance %(instance_id)s") % locals())
            rpc.cast(context,
                     FLAGS.scheduler_topic,
                     {"method": "run_instance",
                      "args": {"topic": FLAGS.compute_topic,
                               "instance_id": instance_id,
                               "availability_zone": availability_zone,
                               "onset_files": onset_files}})

        for group_id in security_groups:
            self.trigger_security_group_members_refresh(elevated, group_id)

        return [dict(x.iteritems()) for x in instances]

    def ensure_default_security_group(self, context):
        """ Create security group for the security context if it
        does not already exist

        :param context: the security context

        """
        try:
            db.security_group_get_by_name(context, context.project_id,
                                          'default')
        except exception.NotFound:
            values = {'name': 'default',
                      'description': 'default',
                      'user_id': context.user_id,
                      'project_id': context.project_id}
            db.security_group_create(context, values)

    def trigger_security_group_rules_refresh(self, context, security_group_id):
        """Called when a rule is added to or removed from a security_group"""

        security_group = self.db.security_group_get(context, security_group_id)

        hosts = set()
        for instance in security_group['instances']:
            if instance['host'] is not None:
                hosts.add(instance['host'])

        for host in hosts:
            rpc.cast(context,
                     self.db.queue_get_for(context, FLAGS.compute_topic, host),
                     {"method": "refresh_security_group_rules",
                      "args": {"security_group_id": security_group.id}})

    def trigger_security_group_members_refresh(self, context, group_id):
        """Called when a security group gains a new or loses a member

        Sends an update request to each compute node for whom this is
        relevant."""

        # First, we get the security group rules that reference this group as
        # the grantee..
        security_group_rules = \
                self.db.security_group_rule_get_by_security_group_grantee(
                                                                     context,
                                                                     group_id)

        # ..then we distill the security groups to which they belong..
        security_groups = set()
        for rule in security_group_rules:
            security_group = self.db.security_group_get(
                                                    context,
                                                    rule['parent_group_id'])
            security_groups.add(security_group)

        # ..then we find the instances that are members of these groups..
        instances = set()
        for security_group in security_groups:
            for instance in security_group['instances']:
                instances.add(instance)

        # ...then we find the hosts where they live...
        hosts = set()
        for instance in instances:
            if instance['host']:
                hosts.add(instance['host'])

        # ...and finally we tell these nodes to refresh their view of this
        # particular security group.
        for host in hosts:
            rpc.cast(context,
                     self.db.queue_get_for(context, FLAGS.compute_topic, host),
                     {"method": "refresh_security_group_members",
                      "args": {"security_group_id": group_id}})

    def update(self, context, instance_id, **kwargs):
        """Updates the instance in the datastore.

        :param context: The security context
        :param instance_id: ID of the instance to update
        :param kwargs: All additional keyword args are treated
                       as data fields of the instance to be
                       updated

        :retval None

        """
        rv = self.db.instance_update(context, instance_id, kwargs)
        return dict(rv.iteritems())

    def delete(self, context, instance_id):
        LOG.debug(_("Going to try to terminate %s"), instance_id)
        try:
            instance = self.get(context, instance_id)
        except exception.NotFound:
            LOG.warning(_("Instance %d was not found during terminate"),
                        instance_id)
            raise

        if (instance['state_description'] == 'terminating'):
            LOG.warning(_("Instance %d is already being terminated"),
                        instance_id)
            return

        self.update(context,
                    instance['id'],
                    state_description='terminating',
                    state=0,
                    terminated_at=datetime.datetime.utcnow())

        host = instance['host']
        if host:
            self._cast_compute_message('terminate_instance', context,
                    instance_id, host)
        else:
            self.db.instance_destroy(context, instance_id)

    def get(self, context, instance_id):
        """Get a single instance with the given ID."""
        rv = self.db.instance_get(context, instance_id)
        return dict(rv.iteritems())

    def get_all(self, context, project_id=None, reservation_id=None,
                fixed_ip=None):
        """Get all instances, possibly filtered by one of the
        given parameters. If there is no filter and the context is
        an admin, it will retreive all instances in the system."""
        if reservation_id is not None:
            return self.db.instance_get_all_by_reservation(context,
                                                             reservation_id)
        if fixed_ip is not None:
            return self.db.fixed_ip_get_instance(context, fixed_ip)
        if project_id or not context.is_admin:
            if not context.project:
                return self.db.instance_get_all_by_user(context,
                                                        context.user_id)
            if project_id is None:
                project_id = context.project_id
            return self.db.instance_get_all_by_project(context,
            project_id)
        return self.db.instance_get_all(context)

    def _cast_compute_message(self, method, context, instance_id, host=None,
                              params=None):
        """Generic handler for RPC casts to compute.

        :param params: Optional dictionary of arguments to be passed to the
                       compute worker

        :retval None
        """
        if not params:
            params = {}
        if not host:
            instance = self.get(context, instance_id)
            host = instance['host']
        queue = self.db.queue_get_for(context, FLAGS.compute_topic, host)
        params['instance_id'] = instance_id
        kwargs = {'method': method, 'args': params}
        rpc.cast(context, queue, kwargs)

    def _call_compute_message(self, method, context, instance_id, host=None,
                              params=None):
        """Generic handler for RPC calls to compute.

        :param params: Optional dictionary of arguments to be passed to the
                       compute worker

        :retval: Result returned by compute worker
        """
        if not params:
            params = {}
        if not host:
            instance = self.get(context, instance_id)
            host = instance["host"]
        queue = self.db.queue_get_for(context, FLAGS.compute_topic, host)
        params['instance_id'] = instance_id
        kwargs = {'method': method, 'args': params}
        return rpc.call(context, queue, kwargs)

    def snapshot(self, context, instance_id, name):
        """Snapshot the given instance.

        :retval: A dict containing image metadata
        """
        data = {'name': name, 'is_public': False}
        image_meta = self.image_service.create(context, data)
        params = {'image_id': image_meta['id']}
        self._cast_compute_message('snapshot_instance', context, instance_id,
                                   params=params)
        return image_meta

    def reboot(self, context, instance_id):
        """Reboot the given instance."""
        self._cast_compute_message('reboot_instance', context, instance_id)

    def pause(self, context, instance_id):
        """Pause the given instance."""
        self._cast_compute_message('pause_instance', context, instance_id)

    def unpause(self, context, instance_id):
        """Unpause the given instance."""
        self._cast_compute_message('unpause_instance', context, instance_id)

    def get_diagnostics(self, context, instance_id):
        """Retrieve diagnostics for the given instance."""
        return self._call_compute_message(
            "get_diagnostics",
            context,
            instance_id)

    def get_actions(self, context, instance_id):
        """Retrieve actions for the given instance."""
        return self.db.instance_get_actions(context, instance_id)

    def suspend(self, context, instance_id):
        """suspend the instance with instance_id"""
        self._cast_compute_message('suspend_instance', context, instance_id)

    def resume(self, context, instance_id):
        """resume the instance with instance_id"""
        self._cast_compute_message('resume_instance', context, instance_id)

    def rescue(self, context, instance_id):
        """Rescue the given instance."""
        self._cast_compute_message('rescue_instance', context, instance_id)

    def unrescue(self, context, instance_id):
        """Unrescue the given instance."""
        self._cast_compute_message('unrescue_instance', context, instance_id)

    def set_admin_password(self, context, instance_id):
        """Set the root/admin password for the given instance."""
        self._cast_compute_message('set_admin_password', context, instance_id)

    def inject_file(self, context, instance_id):
        """Write a file to the given instance."""
        self._cast_compute_message('inject_file', context, instance_id)

    def get_ajax_console(self, context, instance_id):
        """Get a url to an AJAX Console"""
        instance = self.get(context, instance_id)
        output = self._call_compute_message('get_ajax_console',
                                            context,
                                            instance_id)
        rpc.cast(context, '%s' % FLAGS.ajax_console_proxy_topic,
                 {'method': 'authorize_ajax_console',
                  'args': {'token': output['token'], 'host': output['host'],
                  'port': output['port']}})
        return {'url': '%s?token=%s' % (FLAGS.ajax_console_proxy_url,
                output['token'])}

    def get_console_output(self, context, instance_id):
        """Get console output for an an instance"""
        return self._call_compute_message('get_console_output',
                                          context,
                                          instance_id)

    def lock(self, context, instance_id):
        """lock the instance with instance_id"""
        self._cast_compute_message('lock_instance', context, instance_id)

    def unlock(self, context, instance_id):
        """unlock the instance with instance_id"""
        self._cast_compute_message('unlock_instance', context, instance_id)

    def get_lock(self, context, instance_id):
        """return the boolean state of (instance with instance_id)'s lock"""
        instance = self.get(context, instance_id)
        return instance['locked']

    def reset_network(self, context, instance_id):
        """
        Reset networking on the instance.

        """
        self._cast_compute_message('reset_network', context, instance_id)

    def attach_volume(self, context, instance_id, volume_id, device):
        if not re.match("^/dev/[a-z]d[a-z]+$", device):
            raise exception.ApiError(_("Invalid device specified: %s. "
                                     "Example device: /dev/vdb") % device)
        self.volume_api.check_attach(context, volume_id)
        instance = self.get(context, instance_id)
        host = instance['host']
        rpc.cast(context,
                 self.db.queue_get_for(context, FLAGS.compute_topic, host),
                 {"method": "attach_volume",
                  "args": {"volume_id": volume_id,
                           "instance_id": instance_id,
                           "mountpoint": device}})

    def detach_volume(self, context, volume_id):
        instance = self.db.volume_get_instance(context.elevated(), volume_id)
        if not instance:
            raise exception.ApiError(_("Volume isn't attached to anything!"))
        self.volume_api.check_detach(context, volume_id)
        host = instance['host']
        rpc.cast(context,
                 self.db.queue_get_for(context, FLAGS.compute_topic, host),
                 {"method": "detach_volume",
                  "args": {"instance_id": instance['id'],
                           "volume_id": volume_id}})
        return instance

    def associate_floating_ip(self, context, instance_id, address):
        instance = self.get(context, instance_id)
        self.network_api.associate_floating_ip(context, address,
                                               instance['fixed_ip'])<|MERGE_RESOLUTION|>--- conflicted
+++ resolved
@@ -88,15 +88,9 @@
                availability_zone=None, user_data=None,
                onset_files=None):
         """Create the number of instances requested if quota and
-<<<<<<< HEAD
         other arguments check out ok."""
 
         type_data = instance_types.get_instance_type(instance_type)
-=======
-        other arguments check out ok.
-        """
-        type_data = instance_types.INSTANCE_TYPES[instance_type]
->>>>>>> 5dfa5ce7
         num_instances = quota.allowed_instances(context, max_count, type_data)
         if num_instances < min_count:
             pid = context.project_id
