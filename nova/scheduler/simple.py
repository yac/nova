--- conflicted
+++ resolved
@@ -48,16 +48,13 @@
             if instance_count >= FLAGS.max_instances:
                 raise driver.NoValidHost("All hosts have too many instances")
             if self.service_is_up(service):
-<<<<<<< HEAD
                 # NOTE(vish): this probably belongs in the manager, if we
                 #             can generalize this somehow
                 now = datetime.datetime.utcnow()
-                db.instance_update(context, instance_id, {'scheduled_at': now})
-=======
                 db.instance_update(context,
                                    instance_id,
-                                   {'host': service['host']})
->>>>>>> 1c01b37a
+                                   {'host': service['host'],
+                                    'scheduled_at': now})
                 return service['host']
         raise driver.NoValidHost("No hosts found")
 
@@ -70,16 +67,13 @@
             if instance_count >= FLAGS.max_volumes:
                 raise driver.NoValidHost("All hosts have too many volumes")
             if self.service_is_up(service):
-<<<<<<< HEAD
                 # NOTE(vish): this probably belongs in the manager, if we
                 #             can generalize this somehow
                 now = datetime.datetime.utcnow()
-                db.volume_update(context, volume_id, {'scheduled_at': now})
-=======
-                db.instance_update(context,
-                                   volume_id,
-                                   {'host': service['host']})
->>>>>>> 1c01b37a
+                db.volume_update(context,
+                                 volume_id,
+                                 {'host': service['host'],
+                                  'scheduled_at': now})
                 return service['host']
         raise driver.NoValidHost("No hosts found")
 
