# vim: tabstop=4 shiftwidth=4 softtabstop=4

# Copyright 2010 United States Government as represented by the
# Administrator of the National Aeronautics and Space Administration.
# All Rights Reserved.
#
# Copyright 2010 Anso Labs, LLC
#
#    Licensed under the Apache License, Version 2.0 (the "License"); you may
#    not use this file except in compliance with the License. You may obtain
#    a copy of the License at
#
#         http://www.apache.org/licenses/LICENSE-2.0
#
#    Unless required by applicable law or agreed to in writing, software
#    distributed under the License is distributed on an "AS IS" BASIS, WITHOUT
#    WARRANTIES OR CONDITIONS OF ANY KIND, either express or implied. See the
#    License for the specific language governing permissions and limitations
#    under the License.

"""
Wrappers around standard crypto, including root and intermediate CAs,
SSH keypairs and x509 certificates.
"""

import base64
import hashlib
import logging
import os
import shutil
import struct
import tempfile
import time
import utils

from nova import vendor
import M2Crypto

from nova import exception
from nova import flags


FLAGS = flags.FLAGS
flags.DEFINE_string('ca_file', 'cacert.pem', 'Filename of root CA')
flags.DEFINE_string('keys_path', utils.abspath('../keys'), 'Where we keep our keys')
flags.DEFINE_string('ca_path', utils.abspath('../CA'), 'Where we keep our root CA')
flags.DEFINE_boolean('use_intermediate_ca', False, 'Should we use intermediate CAs for each project?')

def ca_path(project_id):
    if project_id:
        return "%s/INTER/%s/cacert.pem" % (FLAGS.ca_path, project_id)
    return "%s/cacert.pem" % (FLAGS.ca_path)

def fetch_ca(project_id=None, chain=True):
    if not FLAGS.use_intermediate_ca:
        project_id = None
    buffer = ""
    if project_id:
        with open(ca_path(project_id),"r") as cafile:
            buffer += cafile.read()
        if not chain:
            return buffer
    with open(ca_path(None),"r") as cafile:
        buffer += cafile.read()
    return buffer

def generate_key_pair(bits=1024):
    # what is the magic 65537?

    tmpdir = tempfile.mkdtemp()
    keyfile = os.path.join(tmpdir, 'temp')
    utils.execute('ssh-keygen -q -b %d -N "" -f %s' % (bits, keyfile))
    (out, err) = utils.execute('ssh-keygen -q -l -f %s.pub' % (keyfile))
    fingerprint = out.split(' ')[1]
    private_key = open(keyfile).read()
    public_key = open(keyfile + '.pub').read()

    shutil.rmtree(tmpdir)
    # code below returns public key in pem format
    # key = M2Crypto.RSA.gen_key(bits, 65537, callback=lambda: None)
    # private_key = key.as_pem(cipher=None)
    # bio = M2Crypto.BIO.MemoryBuffer()
    # key.save_pub_key_bio(bio)
    # public_key = bio.read()
    # public_key, err = execute('ssh-keygen -y -f /dev/stdin', private_key)

    return (private_key, public_key, fingerprint)


def ssl_pub_to_ssh_pub(ssl_public_key, name='root', suffix='nova'):
    rsa_key = M2Crypto.RSA.load_pub_key_bio(M2Crypto.BIO.MemoryBuffer(ssl_public_key))
    e, n = rsa_key.pub()

    key_type = 'ssh-rsa'

<<<<<<< HEAD
=======
    key_data = struct.pack('>I', len(key_type))
    key_data += key_type
    key_data += '%s%s' % (e,n)

    b64_blob = base64.b64encode(key_data)
    return '%s %s %s@%s\n' %(key_type, b64_blob, name, suffix)


>>>>>>> 1624e2aa
def generate_x509_cert(subject, bits=1024):
    tmpdir = tempfile.mkdtemp()
    keyfile = os.path.abspath(os.path.join(tmpdir, 'temp.key'))
    csrfile = os.path.join(tmpdir, 'temp.csr')
    logging.debug("openssl genrsa -out %s %s" % (keyfile, bits))
    utils.runthis("Generating private key: %s", "openssl genrsa -out %s %s" % (keyfile, bits))
    utils.runthis("Generating CSR: %s", "openssl req -new -key %s -out %s -batch -subj %s" % (keyfile, csrfile, subject))
    private_key = open(keyfile).read()
    csr = open(csrfile).read()
    shutil.rmtree(tmpdir)
    return (private_key, csr)

def sign_csr(csr_text, intermediate=None):
    if not FLAGS.use_intermediate_ca:
        intermediate = None
    if not intermediate:
        return _sign_csr(csr_text, FLAGS.ca_path)
    user_ca = "%s/INTER/%s" % (FLAGS.ca_path, intermediate)
    if not os.path.exists(user_ca):
        start = os.getcwd()
        os.chdir(FLAGS.ca_path)
        utils.runthis("Generating intermediate CA: %s", "sh geninter.sh %s" % (intermediate))
        os.chdir(start)
    return _sign_csr(csr_text, user_ca)

def _sign_csr(csr_text, ca_folder):
    tmpfolder = tempfile.mkdtemp()
    csrfile = open("%s/inbound.csr" % (tmpfolder), "w")
    csrfile.write(csr_text)
    csrfile.close()
    logging.debug("Flags path: %s" % ca_folder)
    start = os.getcwd()
    # Change working dir to CA
    os.chdir(ca_folder)
    utils.runthis("Signing cert: %s", "openssl ca -batch -out %s/outbound.crt -config ./openssl.cnf -infiles %s/inbound.csr" % (tmpfolder, tmpfolder))
    os.chdir(start)
    with open("%s/outbound.crt" % (tmpfolder), "r") as crtfile:
        return crtfile.read()


def mkreq(bits, subject="foo", ca=0):
    pk = M2Crypto.EVP.PKey()
    req = M2Crypto.X509.Request()
    rsa = M2Crypto.RSA.gen_key(bits, 65537, callback=lambda: None)
    pk.assign_rsa(rsa)
    rsa = None # should not be freed here
    req.set_pubkey(pk)
    req.set_subject(subject)
    req.sign(pk,'sha512')
    assert req.verify(pk)
    pk2 = req.get_pubkey()
    assert req.verify(pk2)
    return req, pk


def mkcacert(subject='nova', years=1):
    req, pk = mkreq(2048, subject, ca=1)
    pkey = req.get_pubkey()
    sub = req.get_subject()
    cert = M2Crypto.X509.X509()
    cert.set_serial_number(1)
    cert.set_version(2)
    cert.set_subject(sub) # FIXME subject is not set in mkreq yet
    t = long(time.time()) + time.timezone
    now = M2Crypto.ASN1.ASN1_UTCTIME()
    now.set_time(t)
    nowPlusYear = M2Crypto.ASN1.ASN1_UTCTIME()
    nowPlusYear.set_time(t + (years * 60 * 60 * 24 * 365))
    cert.set_not_before(now)
    cert.set_not_after(nowPlusYear)
    issuer = M2Crypto.X509.X509_Name()
    issuer.C = "US"
    issuer.CN = subject
    cert.set_issuer(issuer)
    cert.set_pubkey(pkey)
    ext = M2Crypto.X509.new_extension('basicConstraints', 'CA:TRUE')
    cert.add_ext(ext)
    cert.sign(pk, 'sha512')

    # print 'cert', dir(cert)
    print cert.as_pem()
    print pk.get_rsa().as_pem()

    return cert, pk, pkey



# Copyright (c) 2006-2009 Mitch Garnaat http://garnaat.org/
#
# Permission is hereby granted, free of charge, to any person obtaining a
# copy of this software and associated documentation files (the
# "Software"), to deal in the Software without restriction, including
# without limitation the rights to use, copy, modify, merge, publish, dis-
# tribute, sublicense, and/or sell copies of the Software, and to permit
# persons to whom the Software is furnished to do so, subject to the fol-
# lowing conditions:
#
# The above copyright notice and this permission notice shall be included
# in all copies or substantial portions of the Software.
#
# THE SOFTWARE IS PROVIDED "AS IS", WITHOUT WARRANTY OF ANY KIND, EXPRESS
# OR IMPLIED, INCLUDING BUT NOT LIMITED TO THE WARRANTIES OF MERCHANTABIL-
# ITY, FITNESS FOR A PARTICULAR PURPOSE AND NONINFRINGEMENT. IN NO EVENT
# SHALL THE AUTHOR BE LIABLE FOR ANY CLAIM, DAMAGES OR OTHER LIABILITY,
# WHETHER IN AN ACTION OF CONTRACT, TORT OR OTHERWISE, ARISING FROM,
# OUT OF OR IN CONNECTION WITH THE SOFTWARE OR THE USE OR OTHER DEALINGS
# IN THE SOFTWARE.
# http://code.google.com/p/boto

def compute_md5(fp):
    """
    @type fp: file
    @param fp: File pointer to the file to MD5 hash.  The file pointer will be
               reset to the beginning of the file before the method returns.

    @rtype: tuple
    @return: the hex digest version of the MD5 hash
    """
    m = hashlib.md5()
    fp.seek(0)
    s = fp.read(8192)
    while s:
        m.update(s)
        s = fp.read(8192)
    hex_md5 = m.hexdigest()
    # size = fp.tell()
    fp.seek(0)
    return hex_md5<|MERGE_RESOLUTION|>--- conflicted
+++ resolved
@@ -93,8 +93,6 @@
 
     key_type = 'ssh-rsa'
 
-<<<<<<< HEAD
-=======
     key_data = struct.pack('>I', len(key_type))
     key_data += key_type
     key_data += '%s%s' % (e,n)
@@ -103,7 +101,6 @@
     return '%s %s %s@%s\n' %(key_type, b64_blob, name, suffix)
 
 
->>>>>>> 1624e2aa
 def generate_x509_cert(subject, bits=1024):
     tmpdir = tempfile.mkdtemp()
     keyfile = os.path.abspath(os.path.join(tmpdir, 'temp.key'))
