--- conflicted
+++ resolved
@@ -382,7 +382,6 @@
                                             security_group_id)
 
 
-<<<<<<< HEAD
 def instance_get_all_by_host(context, hostname):
     """Get instances by host"""
     return IMPL.instance_get_all_by_host(context, hostname)
@@ -407,11 +406,11 @@
     return IMPL.instance_get_disk_sum_by_host_and_project(context,
                                                           hostname,
                                                           proj_id)
-=======
+
+
 def instance_action_create(context, values):
     """Create an instance action from the values dictionary."""
     return IMPL.instance_action_create(context, values)
->>>>>>> bd6a3cb1
 
 
 ###################
