# vim: tabstop=4 shiftwidth=4 softtabstop=4

# Copyright 2010 United States Government as represented by the
# Administrator of the National Aeronautics and Space Administration.
# All Rights Reserved.
#
#    Licensed under the Apache License, Version 2.0 (the "License"); you may
#    not use this file except in compliance with the License. You may obtain
#    a copy of the License at
#
#         http://www.apache.org/licenses/LICENSE-2.0
#
#    Unless required by applicable law or agreed to in writing, software
#    distributed under the License is distributed on an "AS IS" BASIS, WITHOUT
#    WARRANTIES OR CONDITIONS OF ANY KIND, either express or implied. See the
#    License for the specific language governing permissions and limitations
#    under the License.
"""
Implementation of SQLAlchemy backend
"""

import sys

from nova import db
from nova import exception
from nova import flags
from nova import utils
from nova.db.sqlalchemy import models
from nova.db.sqlalchemy.session import get_session
from sqlalchemy import or_
<<<<<<< HEAD
from sqlalchemy.orm import contains_eager, eagerload, joinedload_all
from sqlalchemy.sql import func
=======
from sqlalchemy.exc import IntegrityError
from sqlalchemy.orm import joinedload_all
from sqlalchemy.sql import exists, func
>>>>>>> 43ce8429

FLAGS = flags.FLAGS


# NOTE(vish): disabling docstring pylint because the docstrings are
#             in the interface definition
# pylint: disable-msg=C0111
def _deleted(context):
    """Calculates whether to include deleted objects based on context.

    Currently just looks for a flag called deleted in the context dict.
    """
    if not hasattr(context, 'get'):
        return False
    return context.get('deleted', False)


###################


def service_destroy(context, service_id):
    session = get_session()
    with session.begin():
        service_ref = models.Service.find(service_id, session=session)
        service_ref.delete(session=session)

def service_get(_context, service_id):
    return models.Service.find(service_id)


def service_get_all_by_topic(context, topic):
    session = get_session()
    return session.query(models.Service
                 ).filter_by(deleted=False
                 ).filter_by(disabled=False
                 ).filter_by(topic=topic
                 ).all()


def _service_get_all_topic_subquery(_context, session, topic, subq, label):
    sort_value = getattr(subq.c, label)
    return session.query(models.Service, func.coalesce(sort_value, 0)
                 ).filter_by(topic=topic
                 ).filter_by(deleted=False
                 ).filter_by(disabled=False
                 ).outerjoin((subq, models.Service.host == subq.c.host)
                 ).order_by(sort_value
                 ).all()


def service_get_all_compute_sorted(context):
    session = get_session()
    with session.begin():
        # NOTE(vish): The intended query is below
        #             SELECT services.*, COALESCE(inst_cores.instance_cores,
        #                                         0)
        #             FROM services LEFT OUTER JOIN
        #             (SELECT host, SUM(instances.vcpus) AS instance_cores
        #              FROM instances GROUP BY host) AS inst_cores
        #             ON services.host = inst_cores.host
        topic = 'compute'
        label = 'instance_cores'
        subq = session.query(models.Instance.host,
                             func.sum(models.Instance.vcpus).label(label)
                     ).filter_by(deleted=False
                     ).group_by(models.Instance.host
                     ).subquery()
        return _service_get_all_topic_subquery(context,
                                               session,
                                               topic,
                                               subq,
                                               label)


def service_get_all_network_sorted(context):
    session = get_session()
    with session.begin():
        topic = 'network'
        label = 'network_count'
        subq = session.query(models.Network.host,
                             func.count(models.Network.id).label(label)
                     ).filter_by(deleted=False
                     ).group_by(models.Network.host
                     ).subquery()
        return _service_get_all_topic_subquery(context,
                                               session,
                                               topic,
                                               subq,
                                               label)


def service_get_all_volume_sorted(context):
    session = get_session()
    with session.begin():
        topic = 'volume'
        label = 'volume_gigabytes'
        subq = session.query(models.Volume.host,
                             func.sum(models.Volume.size).label(label)
                     ).filter_by(deleted=False
                     ).group_by(models.Volume.host
                     ).subquery()
        return _service_get_all_topic_subquery(context,
                                               session,
                                               topic,
                                               subq,
                                               label)


def service_get_by_args(_context, host, binary):
    return models.Service.find_by_args(host, binary)


def service_create(_context, values):
    service_ref = models.Service()
    for (key, value) in values.iteritems():
        service_ref[key] = value
    service_ref.save()
    return service_ref


def service_update(_context, service_id, values):
    session = get_session()
    with session.begin():
        service_ref = models.Service.find(service_id, session=session)
        for (key, value) in values.iteritems():
            service_ref[key] = value
        service_ref.save(session=session)


###################


def floating_ip_allocate_address(_context, host, project_id):
    session = get_session()
    with session.begin():
        floating_ip_ref = session.query(models.FloatingIp
                                ).filter_by(host=host
                                ).filter_by(fixed_ip_id=None
                                ).filter_by(project_id=None
                                ).filter_by(deleted=False
                                ).with_lockmode('update'
                                ).first()
        # NOTE(vish): if with_lockmode isn't supported, as in sqlite,
        #             then this has concurrency issues
        if not floating_ip_ref:
            raise db.NoMoreAddresses()
        floating_ip_ref['project_id'] = project_id
        session.add(floating_ip_ref)
    return floating_ip_ref['address']


def floating_ip_create(_context, values):
    floating_ip_ref = models.FloatingIp()
    for (key, value) in values.iteritems():
        floating_ip_ref[key] = value
    floating_ip_ref.save()
    return floating_ip_ref['address']


def floating_ip_count_by_project(_context, project_id):
    session = get_session()
    return session.query(models.FloatingIp
                 ).filter_by(project_id=project_id
                 ).filter_by(deleted=False
                 ).count()


def floating_ip_fixed_ip_associate(_context, floating_address, fixed_address):
    session = get_session()
    with session.begin():
        floating_ip_ref = models.FloatingIp.find_by_str(floating_address,
                                                        session=session)
        fixed_ip_ref = models.FixedIp.find_by_str(fixed_address,
                                                  session=session)
        floating_ip_ref.fixed_ip = fixed_ip_ref
        floating_ip_ref.save(session=session)


def floating_ip_deallocate(_context, address):
    session = get_session()
    with session.begin():
        floating_ip_ref = models.FloatingIp.find_by_str(address,
                                                        session=session)
        floating_ip_ref['project_id'] = None
        floating_ip_ref.save(session=session)


def floating_ip_destroy(_context, address):
    session = get_session()
    with session.begin():
        floating_ip_ref = models.FloatingIp.find_by_str(address,
                                                        session=session)
        floating_ip_ref.delete(session=session)


def floating_ip_disassociate(_context, address):
    session = get_session()
    with session.begin():
        floating_ip_ref = models.FloatingIp.find_by_str(address,
                                                        session=session)
        fixed_ip_ref = floating_ip_ref.fixed_ip
        if fixed_ip_ref:
            fixed_ip_address = fixed_ip_ref['address']
        else:
            fixed_ip_address = None
        floating_ip_ref.fixed_ip = None
        floating_ip_ref.save(session=session)
    return fixed_ip_address


def floating_ip_get_all(_context):
    session = get_session()
    return session.query(models.FloatingIp
                 ).options(joinedload_all('fixed_ip.instance')
                 ).filter_by(deleted=False
                 ).all()


def floating_ip_get_all_by_host(_context, host):
    session = get_session()
    return session.query(models.FloatingIp
                 ).options(joinedload_all('fixed_ip.instance')
                 ).filter_by(host=host
                 ).filter_by(deleted=False
                 ).all()

def floating_ip_get_all_by_project(_context, project_id):
    session = get_session()
    return session.query(models.FloatingIp
                 ).options(joinedload_all('fixed_ip.instance')
                 ).filter_by(project_id=project_id
                 ).filter_by(deleted=False
                 ).all()

def floating_ip_get_by_address(_context, address):
    return models.FloatingIp.find_by_str(address)


def floating_ip_get_instance(_context, address):
    session = get_session()
    with session.begin():
        floating_ip_ref = models.FloatingIp.find_by_str(address,
                                                        session=session)
        return floating_ip_ref.fixed_ip.instance


###################


def fixed_ip_associate(_context, address, instance_id):
    session = get_session()
    with session.begin():
        fixed_ip_ref = session.query(models.FixedIp
                             ).filter_by(address=address
                             ).filter_by(deleted=False
                             ).filter_by(instance=None
                             ).with_lockmode('update'
                             ).first()
        # NOTE(vish): if with_lockmode isn't supported, as in sqlite,
        #             then this has concurrency issues
        if not fixed_ip_ref:
            raise db.NoMoreAddresses()
        fixed_ip_ref.instance = models.Instance.find(instance_id,
                                                     session=session)
        session.add(fixed_ip_ref)


def fixed_ip_associate_pool(_context, network_id, instance_id):
    session = get_session()
    with session.begin():
        network_or_none = or_(models.FixedIp.network_id == network_id,
                              models.FixedIp.network_id == None)
        fixed_ip_ref = session.query(models.FixedIp
                             ).filter(network_or_none
                             ).filter_by(reserved=False
                             ).filter_by(deleted=False
                             ).filter_by(instance=None
                             ).with_lockmode('update'
                             ).first()
        # NOTE(vish): if with_lockmode isn't supported, as in sqlite,
        #             then this has concurrency issues
        if not fixed_ip_ref:
            raise db.NoMoreAddresses()
        if not fixed_ip_ref.network:
            fixed_ip_ref.network = models.Network.find(network_id,
                                                       session=session)
        fixed_ip_ref.instance = models.Instance.find(instance_id,
                                                     session=session)
        session.add(fixed_ip_ref)
    return fixed_ip_ref['address']


def fixed_ip_create(_context, values):
    fixed_ip_ref = models.FixedIp()
    for (key, value) in values.iteritems():
        fixed_ip_ref[key] = value
    fixed_ip_ref.save()
    return fixed_ip_ref['address']


def fixed_ip_disassociate(_context, address):
    session = get_session()
    with session.begin():
        fixed_ip_ref = models.FixedIp.find_by_str(address, session=session)
        fixed_ip_ref.instance = None
        fixed_ip_ref.save(session=session)


def fixed_ip_get_by_address(_context, address):
    session = get_session()
    with session.begin():
        try:
            return session.query(models.FixedIp
                         ).options(joinedload_all('instance')
                         ).filter_by(address=address
                         ).filter_by(deleted=False
                         ).one()
        except exc.NoResultFound:
            new_exc = exception.NotFound("No model for address %s" % address)
            raise new_exc.__class__, new_exc, sys.exc_info()[2]


def fixed_ip_get_instance(_context, address):
    session = get_session()
    with session.begin():
        return models.FixedIp.find_by_str(address, session=session).instance


def fixed_ip_get_network(_context, address):
    session = get_session()
    with session.begin():
        return models.FixedIp.find_by_str(address, session=session).network


def fixed_ip_update(_context, address, values):
    session = get_session()
    with session.begin():
        fixed_ip_ref = models.FixedIp.find_by_str(address, session=session)
        for (key, value) in values.iteritems():
            fixed_ip_ref[key] = value
        fixed_ip_ref.save(session=session)


###################


def instance_create(_context, values):
    instance_ref = models.Instance()
    for (key, value) in values.iteritems():
        instance_ref[key] = value

    session = get_session()
    with session.begin():
        while instance_ref.ec2_id == None:
            ec2_id = utils.generate_uid(instance_ref.__prefix__)
            if not instance_ec2_id_exists(_context, ec2_id, session=session):
                instance_ref.ec2_id = ec2_id
        instance_ref.save(session=session)
    return instance_ref

def instance_data_get_for_project(_context, project_id):
    session = get_session()
    result = session.query(func.count(models.Instance.id),
                           func.sum(models.Instance.vcpus)
                   ).filter_by(project_id=project_id
                   ).filter_by(deleted=False
                   ).first()
    # NOTE(vish): convert None to 0
    return (result[0] or 0, result[1] or 0)


def instance_destroy(_context, instance_id):
    session = get_session()
    with session.begin():
        instance_ref = models.Instance.find(instance_id, session=session)
        instance_ref.delete(session=session)


def instance_get(context, instance_id):
    return models.Instance().find(instance_id, deleted=_deleted(context),
                                    options=eagerload('security_groups'))


def instance_get_all(context):
    session = get_session()
    return session.query(models.Instance
                 ).options(joinedload_all('fixed_ip.floating_ips')
                 ).filter_by(deleted=_deleted(context)
                 ).all()

def instance_get_all_by_user(context, user_id):
    session = get_session()
    return session.query(models.Instance
                 ).options(joinedload_all('fixed_ip.floating_ips')
                 ).filter_by(deleted=_deleted(context)
                 ).filter_by(user_id=user_id
                 ).all()

def instance_get_all_by_project(context, project_id):
    session = get_session()
    return session.query(models.Instance
                 ).options(joinedload_all('fixed_ip.floating_ips')
                 ).filter_by(project_id=project_id
                 ).filter_by(deleted=_deleted(context)
                 ).all()


def instance_get_all_by_reservation(_context, reservation_id):
    session = get_session()
    return session.query(models.Instance
                 ).options(joinedload_all('fixed_ip.floating_ips')
                 ).filter_by(reservation_id=reservation_id
                 ).filter_by(deleted=False
                 ).all()


def instance_get_by_ec2_id(context, ec2_id):
    session = get_session()
    instance_ref = session.query(models.Instance
                       ).filter_by(ec2_id=ec2_id
                       ).filter_by(deleted=_deleted(context)
                       ).first()
    if not instance_ref:
        raise exception.NotFound('Instance %s not found' % (ec2_id))

    return instance_ref


def instance_ec2_id_exists(context, ec2_id, session=None):
    if not session:
        session = get_session()
    return session.query(exists().where(models.Instance.id==ec2_id)).one()[0]


def instance_get_fixed_address(_context, instance_id):
    session = get_session()
    with session.begin():
        instance_ref = models.Instance.find(instance_id, session=session)
        if not instance_ref.fixed_ip:
            return None
        return instance_ref.fixed_ip['address']


def instance_get_floating_address(_context, instance_id):
    session = get_session()
    with session.begin():
        instance_ref = models.Instance.find(instance_id, session=session)
        if not instance_ref.fixed_ip:
            return None
        if not instance_ref.fixed_ip.floating_ips:
            return None
        # NOTE(vish): this just returns the first floating ip
        return instance_ref.fixed_ip.floating_ips[0]['address']


def instance_is_vpn(context, instance_id):
    # TODO(vish): Move this into image code somewhere
    instance_ref = instance_get(context, instance_id)
    return instance_ref['image_id'] == FLAGS.vpn_image_id


def instance_set_state(context, instance_id, state, description=None):
    # TODO(devcamcar): Move this out of models and into driver
    from nova.compute import power_state
    if not description:
        description = power_state.name(state)
    db.instance_update(context,
                       instance_id,
                       {'state': state,
                        'state_description': description})


def instance_update(_context, instance_id, values):
    session = get_session()
    with session.begin():
        instance_ref = models.Instance.find(instance_id, session=session)
        for (key, value) in values.iteritems():
            instance_ref[key] = value
        instance_ref.save(session=session)


def instance_add_security_group(context, instance_id, security_group_id):
    """Associate the given security group with the given instance"""
    session = get_session()
    with session.begin():
        instance_ref = models.Instance.find(instance_id, session=session)
        security_group_ref = models.SecurityGroup.find(security_group_id,
                                                       session=session)
        instance_ref.security_groups += [security_group_ref]
        instance_ref.save(session=session)


###################


def key_pair_create(_context, values):
    key_pair_ref = models.KeyPair()
    for (key, value) in values.iteritems():
        key_pair_ref[key] = value
    key_pair_ref.save()
    return key_pair_ref


def key_pair_destroy(_context, user_id, name):
    session = get_session()
    with session.begin():
        key_pair_ref = models.KeyPair.find_by_args(user_id,
                                                  name,
                                                  session=session)
        key_pair_ref.delete(session=session)


def key_pair_destroy_all_by_user(_context, user_id):
    session = get_session()
    with session.begin():
        # TODO(vish): do we have to use sql here?
        session.execute('update key_pairs set deleted=1 where user_id=:id',
                        {'id': user_id})


def key_pair_get(_context, user_id, name):
    return models.KeyPair.find_by_args(user_id, name)


def key_pair_get_all_by_user(_context, user_id):
    session = get_session()
    return session.query(models.KeyPair
                 ).filter_by(user_id=user_id
                 ).filter_by(deleted=False
                 ).all()


###################


def network_count(_context):
    return models.Network.count()


def network_count_allocated_ips(_context, network_id):
    session = get_session()
    return session.query(models.FixedIp
                 ).filter_by(network_id=network_id
                 ).filter_by(allocated=True
                 ).filter_by(deleted=False
                 ).count()


def network_count_available_ips(_context, network_id):
    session = get_session()
    return session.query(models.FixedIp
                 ).filter_by(network_id=network_id
                 ).filter_by(allocated=False
                 ).filter_by(reserved=False
                 ).filter_by(deleted=False
                 ).count()


def network_count_reserved_ips(_context, network_id):
    session = get_session()
    return session.query(models.FixedIp
                 ).filter_by(network_id=network_id
                 ).filter_by(reserved=True
                 ).filter_by(deleted=False
                 ).count()


def network_create(_context, values):
    network_ref = models.Network()
    for (key, value) in values.iteritems():
        network_ref[key] = value
    network_ref.save()
    return network_ref


def network_destroy(_context, network_id):
    session = get_session()
    with session.begin():
        # TODO(vish): do we have to use sql here?
        session.execute('update networks set deleted=1 where id=:id',
                        {'id': network_id})
        session.execute('update fixed_ips set deleted=1 where network_id=:id',
                        {'id': network_id})
        session.execute('update floating_ips set deleted=1 '
                        'where fixed_ip_id in '
                        '(select id from fixed_ips '
                        'where network_id=:id)',
                        {'id': network_id})
        session.execute('update network_indexes set network_id=NULL '
                        'where network_id=:id',
                        {'id': network_id})


def network_get(_context, network_id):
    return models.Network.find(network_id)


# NOTE(vish): pylint complains because of the long method name, but
#             it fits with the names of the rest of the methods
# pylint: disable-msg=C0103
def network_get_associated_fixed_ips(_context, network_id):
    session = get_session()
    return session.query(models.FixedIp
                 ).options(joinedload_all('instance')
                 ).filter_by(network_id=network_id
                 ).filter(models.FixedIp.instance_id != None
                 ).filter_by(deleted=False
                 ).all()


def network_get_by_bridge(_context, bridge):
    session = get_session()
    rv = session.query(models.Network
               ).filter_by(bridge=bridge
               ).filter_by(deleted=False
               ).first()
    if not rv:
        raise exception.NotFound('No network for bridge %s' % bridge)
    return rv


def network_get_index(_context, network_id):
    session = get_session()
    with session.begin():
        network_index = session.query(models.NetworkIndex
                              ).filter_by(network_id=None
                              ).filter_by(deleted=False
                              ).with_lockmode('update'
                              ).first()
        if not network_index:
            raise db.NoMoreNetworks()
        network_index['network'] = models.Network.find(network_id,
                                                       session=session)
        session.add(network_index)
    return network_index['index']


def network_index_count(_context):
    return models.NetworkIndex.count()


def network_index_create_safe(_context, values):
    network_index_ref = models.NetworkIndex()
    for (key, value) in values.iteritems():
        network_index_ref[key] = value
    try:
        network_index_ref.save()
    except IntegrityError:
        pass


def network_set_host(_context, network_id, host_id):
    session = get_session()
    with session.begin():
        network = session.query(models.Network
                        ).filter_by(id=network_id
                        ).filter_by(deleted=False
                        ).with_lockmode('update'
                        ).first()
        if not network:
            raise exception.NotFound("Couldn't find network with %s" %
                                     network_id)
        # NOTE(vish): if with_lockmode isn't supported, as in sqlite,
        #             then this has concurrency issues
        if not network['host']:
            network['host'] = host_id
            session.add(network)
    return network['host']


def network_update(_context, network_id, values):
    session = get_session()
    with session.begin():
        network_ref = models.Network.find(network_id, session=session)
        for (key, value) in values.iteritems():
            network_ref[key] = value
        network_ref.save(session=session)


###################


def project_get_network(_context, project_id):
    session = get_session()
    rv = session.query(models.Network
               ).filter_by(project_id=project_id
               ).filter_by(deleted=False
               ).first()
    if not rv:
        raise exception.NotFound('No network for project: %s' % project_id)
    return rv


###################


def queue_get_for(_context, topic, physical_node_id):
    # FIXME(ja): this should be servername?
    return "%s.%s" % (topic, physical_node_id)

###################


def export_device_count(_context):
    return models.ExportDevice.count()


def export_device_create(_context, values):
    export_device_ref = models.ExportDevice()
    for (key, value) in values.iteritems():
        export_device_ref[key] = value
    export_device_ref.save()
    return export_device_ref


###################


def auth_destroy_token(_context, token):
    session = get_session()
    session.delete(token)

def auth_get_token(_context, token_hash):
    session = get_session()
    tk = session.query(models.AuthToken
                ).filter_by(token_hash=token_hash)
    if not tk:
        raise exception.NotFound('Token %s does not exist' % token_hash)
    return tk

def auth_create_token(_context, token):
    tk = models.AuthToken()
    for k,v in token.iteritems():
        tk[k] = v
    tk.save()
    return tk


###################


def quota_create(_context, values):
    quota_ref = models.Quota()
    for (key, value) in values.iteritems():
        quota_ref[key] = value
    quota_ref.save()
    return quota_ref


def quota_get(_context, project_id):
    return models.Quota.find_by_str(project_id)


def quota_update(_context, project_id, values):
    session = get_session()
    with session.begin():
        quota_ref = models.Quota.find_by_str(project_id, session=session)
        for (key, value) in values.iteritems():
            quota_ref[key] = value
        quota_ref.save(session=session)


def quota_destroy(_context, project_id):
    session = get_session()
    with session.begin():
        quota_ref = models.Quota.find_by_str(project_id, session=session)
        quota_ref.delete(session=session)


###################


def volume_allocate_shelf_and_blade(_context, volume_id):
    session = get_session()
    with session.begin():
        export_device = session.query(models.ExportDevice
                              ).filter_by(volume=None
                              ).filter_by(deleted=False
                              ).with_lockmode('update'
                              ).first()
        # NOTE(vish): if with_lockmode isn't supported, as in sqlite,
        #             then this has concurrency issues
        if not export_device:
            raise db.NoMoreBlades()
        export_device.volume_id = volume_id
        session.add(export_device)
    return (export_device.shelf_id, export_device.blade_id)


def volume_attached(_context, volume_id, instance_id, mountpoint):
    session = get_session()
    with session.begin():
        volume_ref = models.Volume.find(volume_id, session=session)
        volume_ref['status'] = 'in-use'
        volume_ref['mountpoint'] = mountpoint
        volume_ref['attach_status'] = 'attached'
        volume_ref.instance = models.Instance.find(instance_id,
                                                   session=session)
        volume_ref.save(session=session)


def volume_create(_context, values):
    volume_ref = models.Volume()
    for (key, value) in values.iteritems():
        volume_ref[key] = value

    session = get_session()
    with session.begin():
        while volume_ref.ec2_id == None:
            ec2_id = utils.generate_uid(volume_ref.__prefix__)
            if not volume_ec2_id_exists(_context, ec2_id, session=session):
                volume_ref.ec2_id = ec2_id
        volume_ref.save(session=session)
    return volume_ref


def volume_data_get_for_project(_context, project_id):
    session = get_session()
    result = session.query(func.count(models.Volume.id),
                           func.sum(models.Volume.size)
                   ).filter_by(project_id=project_id
                   ).filter_by(deleted=False
                   ).first()
    # NOTE(vish): convert None to 0
    return (result[0] or 0, result[1] or 0)


def volume_destroy(_context, volume_id):
    session = get_session()
    with session.begin():
        # TODO(vish): do we have to use sql here?
        session.execute('update volumes set deleted=1 where id=:id',
                        {'id': volume_id})
        session.execute('update export_devices set volume_id=NULL '
                        'where volume_id=:id',
                        {'id': volume_id})


def volume_detached(_context, volume_id):
    session = get_session()
    with session.begin():
        volume_ref = models.Volume.find(volume_id, session=session)
        volume_ref['status'] = 'available'
        volume_ref['mountpoint'] = None
        volume_ref['attach_status'] = 'detached'
        volume_ref.instance = None
        volume_ref.save(session=session)


def volume_get(context, volume_id):
    return models.Volume.find(volume_id, deleted=_deleted(context))


def volume_get_all(context):
    return models.Volume.all(deleted=_deleted(context))


def volume_get_all_by_project(context, project_id):
    session = get_session()
    return session.query(models.Volume
                 ).filter_by(project_id=project_id
                 ).filter_by(deleted=_deleted(context)
                 ).all()


def volume_get_by_ec2_id(context, ec2_id):
    session = get_session()
    volume_ref = session.query(models.Volume
                       ).filter_by(ec2_id=ec2_id
                       ).filter_by(deleted=_deleted(context)
                       ).first()
    if not volume_ref:
        raise exception.NotFound('Volume %s not found' % (ec2_id))

    return volume_ref


def volume_ec2_id_exists(context, ec2_id, session=None):
    if not session:
        session = get_session()
    return session.query(exists().where(models.Volume.id==ec2_id)).one()[0]


def volume_get_instance(_context, volume_id):
    session = get_session()
    with session.begin():
        return models.Volume.find(volume_id, session=session).instance


def volume_get_shelf_and_blade(_context, volume_id):
    session = get_session()
    export_device = session.query(models.ExportDevice
                          ).filter_by(volume_id=volume_id
                          ).first()
    if not export_device:
        raise exception.NotFound()
    return (export_device.shelf_id, export_device.blade_id)


def volume_update(_context, volume_id, values):
    session = get_session()
    with session.begin():
        volume_ref = models.Volume.find(volume_id, session=session)
        for (key, value) in values.iteritems():
            volume_ref[key] = value
        volume_ref.save(session=session)


###################


def security_group_get_all(_context):
    session = get_session()
    return session.query(models.SecurityGroup
                 ).join(models.SecurityGroup.rules
                 ).options(contains_eager(models.SecurityGroup.rules)
                 ).filter(models.SecurityGroupIngressRule.deleted == False
                 ).filter_by(deleted=False
                 ).all()


def security_group_get(_context, security_group_id):
    session = get_session()
    result = session.query(models.SecurityGroup
                   ).join(models.SecurityGroup.rules
                   ).options(contains_eager(models.SecurityGroup.rules)
                   ).filter(models.SecurityGroupIngressRule.deleted == False
                   ).filter_by(deleted=False
                   ).filter_by(id=security_group_id
                   ).get(security_group_id)
    if not result:
        raise exception.NotFound("No secuity group with id %s" %
                                 security_group_id)
    return result


def security_group_get_by_name(context, project_id, group_name):
    session = get_session()
    group_ref = session.query(models.SecurityGroup
                      ).join(models.SecurityGroup.rules
                      ).join(models.Instances
                      ).options(contains_eager(models.SecurityGroup.rules)
                      ).options(contains_eager(models.SecurityGroup.instances)
                      ).filter(models.SecurityGroupIngressRule.deleted == False
                      ).filter_by(project_id=project_id
                      ).filter_by(name=group_name
                      ).filter_by(deleted=False
                      ).first()
    if not group_ref:
        raise exception.NotFound(
            'No security group named %s for project: %s' \
             % (group_name, project_id))
    return group_ref


def security_group_get_by_project(_context, project_id):
    session = get_session()
    return session.query(models.SecurityGroup
                 ).join(models.SecurityGroup.rules
                 ).options(contains_eager(models.SecurityGroup.rules)
                 ).filter(models.SecurityGroupIngressRule.deleted == False
                 ).filter_by(project_id=project_id
                 ).filter_by(deleted=False
                 ).all()


def security_group_get_by_instance(_context, instance_id):
    session = get_session()
    with session.begin():
        return session.query(models.Instance
                      ).join(models.Instance.security_groups
                      ).filter_by(deleted=False
                      ).all()


def security_group_exists(_context, project_id, group_name):
    try:
        group = security_group_get_by_name(_context, project_id, group_name)
        return group != None
    except exception.NotFound:
        return False


def security_group_create(_context, values):
    security_group_ref = models.SecurityGroup()
    # FIXME(devcamcar): Unless I do this, rules fails with lazy load exception
    # once save() is called.  This will get cleaned up in next orm pass.
    security_group_ref.rules
    for (key, value) in values.iteritems():
        security_group_ref[key] = value
    security_group_ref.save()
    return security_group_ref


def security_group_destroy(_context, security_group_id):
    session = get_session()
    with session.begin():
        # TODO(vish): do we have to use sql here?
        session.execute('update security_group set deleted=1 where id=:id',
                        {'id': security_group_id})
        session.execute('update security_group_rules set deleted=1 '
                        'where group_id=:id',
                        {'id': security_group_id})


###################


def security_group_rule_create(_context, values):
    security_group_rule_ref = models.SecurityGroupIngressRule()
    for (key, value) in values.iteritems():
        security_group_rule_ref[key] = value
    security_group_rule_ref.save()
    return security_group_rule_ref

def security_group_rule_destroy(_context, security_group_rule_id):
    session = get_session()
    with session.begin():
        model = models.SecurityGroupIngressRule
        security_group_rule = model.find(security_group_rule_id,
                                         session=session)
        security_group_rule.delete(session=session)<|MERGE_RESOLUTION|>--- conflicted
+++ resolved
@@ -28,14 +28,9 @@
 from nova.db.sqlalchemy import models
 from nova.db.sqlalchemy.session import get_session
 from sqlalchemy import or_
-<<<<<<< HEAD
+from sqlalchemy.exc import IntegrityError
 from sqlalchemy.orm import contains_eager, eagerload, joinedload_all
-from sqlalchemy.sql import func
-=======
-from sqlalchemy.exc import IntegrityError
-from sqlalchemy.orm import joinedload_all
 from sqlalchemy.sql import exists, func
->>>>>>> 43ce8429
 
 FLAGS = flags.FLAGS
 
