--- conflicted
+++ resolved
@@ -21,12 +21,9 @@
 """
 
 
-<<<<<<< HEAD
 from eventlet import greenthread
 
 from nova import db
-=======
->>>>>>> 57932d53
 from nova import exception
 from nova import flags
 from nova import log as logging
@@ -48,15 +45,10 @@
         if snapshot_id != None:
             snapshot = self.get_snapshot(context, snapshot_id)
             if snapshot['status'] != "available":
-<<<<<<< HEAD
-                raise exception.ApiError(_("Snapshot status must be available"))
+                raise exception.ApiError(
+                    _("Snapshot status must be available"))
             if not size:
                 size = snapshot['volume_size']
-=======
-                raise exception.ApiError(
-                    _("Snapshot status must be available"))
-            size = snapshot['volume_size']
->>>>>>> 57932d53
 
         if quota.allowed_volumes(context, 1, size) < 1:
             pid = context.project_id
