--- conflicted
+++ resolved
@@ -87,12 +87,7 @@
                   'ramdisk_id': 3,
                   'instance_type': 'm1.large',
                   'mac_address': 'aa:bb:cc:dd:ee:ff',
-<<<<<<< HEAD
-                  'os_type': 'linux',
-                  }
-=======
                   'os_type': 'linux'}
->>>>>>> d36b4d5f
 
     def _create_volume(self, size='0'):
         """Create a volume object."""
@@ -348,22 +343,11 @@
                   'ramdisk_id': ramdisk_id,
                   'instance_type': instance_type,
                   'mac_address': 'aa:bb:cc:dd:ee:ff',
-<<<<<<< HEAD
-                  'os_type': os_type,
-                  }
+                  'os_type': os_type}
         instance = db.instance_create(self.context, values)
         self.conn.spawn(instance)
         self.create_vm_record(self.conn, os_type)
         self.check_vm_record(self.conn, check_injection)
-=======
-                  'os_type': os_type}
-
-        conn = xenapi_conn.get_connection(False)
-        instance = db.instance_create(values)
-        conn.spawn(instance)
-        self.create_vm_record(conn, os_type)
-        self.check_vm_record(conn)
->>>>>>> d36b4d5f
 
     def test_spawn_not_enough_memory(self):
         FLAGS.xenapi_image_service = 'glance'
@@ -566,13 +550,8 @@
                   'ramdisk_id': None,
                   'instance_type': 'm1.large',
                   'mac_address': 'aa:bb:cc:dd:ee:ff',
-<<<<<<< HEAD
-                  'os_type': 'linux',
-                  }
-=======
                   'os_type': 'linux'}
 
->>>>>>> d36b4d5f
         stubs.stub_out_migration_methods(self.stubs)
         stubs.stubout_get_this_vm_uuid(self.stubs)
         glance_stubs.stubout_glance_client(self.stubs,
