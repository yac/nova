# vim: tabstop=4 shiftwidth=4 softtabstop=4

#    Copyright (c) 2010 Citrix Systems, Inc.
#
#    Licensed under the Apache License, Version 2.0 (the "License"); you may
#    not use this file except in compliance with the License. You may obtain
#    a copy of the License at
#
#         http://www.apache.org/licenses/LICENSE-2.0
#
#    Unless required by applicable law or agreed to in writing, software
#    distributed under the License is distributed on an "AS IS" BASIS, WITHOUT
#    WARRANTIES OR CONDITIONS OF ANY KIND, either express or implied. See the
#    License for the specific language governing permissions and limitations
#    under the License.

"""
Test suite for XenAPI
"""

import stubout

from nova import db
from nova import context
from nova import flags
from nova import test
from nova import utils
from nova.auth import manager
from nova.compute import instance_types
from nova.compute import power_state
from nova.virt import xenapi_conn
from nova.virt.xenapi import fake as xenapi_fake
from nova.virt.xenapi import volume_utils
from nova.virt.xenapi import vm_utils
from nova.virt.xenapi.vmops import SimpleDH
from nova.virt.xenapi.vmops import VMOps
from nova.tests.db import fakes as db_fakes
from nova.tests.xenapi import stubs
from nova.tests.glance import stubs as glance_stubs

FLAGS = flags.FLAGS


class XenAPIVolumeTestCase(test.TestCase):
    """
    Unit tests for Volume operations
    """
    def setUp(self):
        super(XenAPIVolumeTestCase, self).setUp()
        self.stubs = stubout.StubOutForTesting()
        FLAGS.target_host = '127.0.0.1'
        FLAGS.xenapi_connection_url = 'test_url'
        FLAGS.xenapi_connection_password = 'test_pass'
        db_fakes.stub_out_db_instance_api(self.stubs)
        stubs.stub_out_get_target(self.stubs)
        xenapi_fake.reset()
        self.values = {'name': 1, 'id': 1,
                  'project_id': 'fake',
                  'user_id': 'fake',
                  'image_id': 1,
                  'kernel_id': 2,
                  'ramdisk_id': 3,
                  'instance_type': 'm1.large',
                  'mac_address': 'aa:bb:cc:dd:ee:ff',
                  }

    def _create_volume(self, size='0'):
        """Create a volume object."""
        vol = {}
        vol['size'] = size
        vol['user_id'] = 'fake'
        vol['project_id'] = 'fake'
        vol['host'] = 'localhost'
        vol['availability_zone'] = FLAGS.storage_availability_zone
        vol['status'] = "creating"
        vol['attach_status'] = "detached"
        return db.volume_create(context.get_admin_context(), vol)

    def test_create_iscsi_storage(self):
        """ This shows how to test helper classes' methods """
        stubs.stubout_session(self.stubs, stubs.FakeSessionForVolumeTests)
        session = xenapi_conn.XenAPISession('test_url', 'root', 'test_pass')
        helper = volume_utils.VolumeHelper
        helper.XenAPI = session.get_imported_xenapi()
        vol = self._create_volume()
        info = helper.parse_volume_info(vol['id'], '/dev/sdc')
        label = 'SR-%s' % vol['id']
        description = 'Test-SR'
        sr_ref = helper.create_iscsi_storage(session, info, label, description)
        srs = xenapi_fake.get_all('SR')
        self.assertEqual(sr_ref, srs[0])
        db.volume_destroy(context.get_admin_context(), vol['id'])

    def test_parse_volume_info_raise_exception(self):
        """ This shows how to test helper classes' methods """
        stubs.stubout_session(self.stubs, stubs.FakeSessionForVolumeTests)
        session = xenapi_conn.XenAPISession('test_url', 'root', 'test_pass')
        helper = volume_utils.VolumeHelper
        helper.XenAPI = session.get_imported_xenapi()
        vol = self._create_volume()
        # oops, wrong mount point!
        self.assertRaises(volume_utils.StorageError,
                          helper.parse_volume_info,
                          vol['id'],
                          '/dev/sd')
        db.volume_destroy(context.get_admin_context(), vol['id'])

    def test_attach_volume(self):
        """ This shows how to test Ops classes' methods """
        stubs.stubout_session(self.stubs, stubs.FakeSessionForVolumeTests)
        conn = xenapi_conn.get_connection(False)
        volume = self._create_volume()
        instance = db.instance_create(self.values)
        vm = xenapi_fake.create_vm(instance.name, 'Running')
        result = conn.attach_volume(instance.name, volume['id'], '/dev/sdc')

        def check():
            # check that the VM has a VBD attached to it
            # Get XenAPI record for VBD
            vbds = xenapi_fake.get_all('VBD')
            vbd = xenapi_fake.get_record('VBD', vbds[0])
            vm_ref = vbd['VM']
            self.assertEqual(vm_ref, vm)

        check()

    def test_attach_volume_raise_exception(self):
        """ This shows how to test when exceptions are raised """
        stubs.stubout_session(self.stubs,
                              stubs.FakeSessionForVolumeFailedTests)
        conn = xenapi_conn.get_connection(False)
        volume = self._create_volume()
        instance = db.instance_create(self.values)
        xenapi_fake.create_vm(instance.name, 'Running')
        self.assertRaises(Exception,
                          conn.attach_volume,
                          instance.name,
                          volume['id'],
                          '/dev/sdc')

    def tearDown(self):
        super(XenAPIVolumeTestCase, self).tearDown()
        self.stubs.UnsetAll()


def reset_network(*args):
    pass


class XenAPIVMTestCase(test.TestCase):
    """
    Unit tests for VM operations
    """
    def setUp(self):
        super(XenAPIVMTestCase, self).setUp()
        self.manager = manager.AuthManager()
        self.user = self.manager.create_user('fake', 'fake', 'fake',
                                             admin=True)
        self.project = self.manager.create_project('fake', 'fake', 'fake')
        self.network = utils.import_object(FLAGS.network_manager)
        self.stubs = stubout.StubOutForTesting()
        FLAGS.xenapi_connection_url = 'test_url'
        FLAGS.xenapi_connection_password = 'test_pass'
        xenapi_fake.reset()
        xenapi_fake.create_local_srs()
        db_fakes.stub_out_db_instance_api(self.stubs)
        xenapi_fake.create_network('fake', FLAGS.flat_network_bridge)
        stubs.stubout_session(self.stubs, stubs.FakeSessionForVMTests)
        stubs.stubout_get_this_vm_uuid(self.stubs)
        stubs.stubout_stream_disk(self.stubs)
<<<<<<< HEAD
        stubs.stubout_lookup_image(self.stubs)
=======
        self.stubs.Set(VMOps, 'reset_network', reset_network)
>>>>>>> 5dfa5ce7
        glance_stubs.stubout_glance_client(self.stubs,
                                           glance_stubs.FakeGlance)
        self.conn = xenapi_conn.get_connection(False)

    def test_list_instances_0(self):
        instances = self.conn.list_instances()
        self.assertEquals(instances, [])

    def test_get_diagnostics(self):
        instance = self._create_instance()
        self.conn.get_diagnostics(instance)

    def test_instance_snapshot(self):
        stubs.stubout_instance_snapshot(self.stubs)
        instance = self._create_instance()

        name = "MySnapshot"
        template_vm_ref = self.conn.snapshot(instance, name)

        def ensure_vm_was_torn_down():
            vm_labels = []
            for vm_ref in xenapi_fake.get_all('VM'):
                vm_rec = xenapi_fake.get_record('VM', vm_ref)
                if not vm_rec["is_control_domain"]:
                    vm_labels.append(vm_rec["name_label"])

            self.assertEquals(vm_labels, [1])

        def ensure_vbd_was_torn_down():
            vbd_labels = []
            for vbd_ref in xenapi_fake.get_all('VBD'):
                vbd_rec = xenapi_fake.get_record('VBD', vbd_ref)
                vbd_labels.append(vbd_rec["vm_name_label"])

            self.assertEquals(vbd_labels, [1])

        def ensure_vdi_was_torn_down():
            for vdi_ref in xenapi_fake.get_all('VDI'):
                vdi_rec = xenapi_fake.get_record('VDI', vdi_ref)
                name_label = vdi_rec["name_label"]
                self.assert_(not name_label.endswith('snapshot'))

        def check():
            ensure_vm_was_torn_down()
            ensure_vbd_was_torn_down()
            ensure_vdi_was_torn_down()

        check()

    def check_vm_record(self, conn):
        instances = conn.list_instances()
        self.assertEquals(instances, [1])

        # Get Nova record for VM
        vm_info = conn.get_info(1)

        # Get XenAPI record for VM
        vms = [rec for ref, rec
               in xenapi_fake.get_all_records('VM').iteritems()
               if not rec['is_control_domain']]
        vm = vms[0]

        # Check that m1.large above turned into the right thing.
        instance_type = instance_types.INSTANCE_TYPES['m1.large']
        mem_kib = long(instance_type['memory_mb']) << 10
        mem_bytes = str(mem_kib << 10)
        vcpus = instance_type['vcpus']
        self.assertEquals(vm_info['max_mem'], mem_kib)
        self.assertEquals(vm_info['mem'], mem_kib)
        self.assertEquals(vm['memory_static_max'], mem_bytes)
        self.assertEquals(vm['memory_dynamic_max'], mem_bytes)
        self.assertEquals(vm['memory_dynamic_min'], mem_bytes)
        self.assertEquals(vm['VCPUs_max'], str(vcpus))
        self.assertEquals(vm['VCPUs_at_startup'], str(vcpus))

        # Check that the VM is running according to Nova
        self.assertEquals(vm_info['state'], power_state.RUNNING)

        # Check that the VM is running according to XenAPI.
        self.assertEquals(vm['power_state'], 'Running')

    def _test_spawn(self, image_id, kernel_id, ramdisk_id,
                    instance_type="m1.large"):
        stubs.stubout_session(self.stubs, stubs.FakeSessionForVMTests)
        values = {'name': 1,
                  'id': 1,
                  'project_id': self.project.id,
                  'user_id': self.user.id,
                  'image_id': image_id,
                  'kernel_id': kernel_id,
                  'ramdisk_id': ramdisk_id,
                  'instance_type': instance_type,
                  'mac_address': 'aa:bb:cc:dd:ee:ff',
                  }
        conn = xenapi_conn.get_connection(False)
        instance = db.instance_create(values)
        conn.spawn(instance)
        self.check_vm_record(conn)

    def test_spawn_not_enough_memory(self):
        FLAGS.xenapi_image_service = 'glance'
        self.assertRaises(Exception,
                          self._test_spawn,
                          1, 2, 3, "m1.xlarge")

    def test_spawn_raw_objectstore(self):
        FLAGS.xenapi_image_service = 'objectstore'
        self._test_spawn(1, None, None)

    def test_spawn_objectstore(self):
        FLAGS.xenapi_image_service = 'objectstore'
        self._test_spawn(1, 2, 3)

    def test_spawn_raw_glance(self):
        FLAGS.xenapi_image_service = 'glance'
        self._test_spawn(glance_stubs.FakeGlance.IMAGE_RAW, None, None)

    def test_spawn_vhd_glance(self):
        FLAGS.xenapi_image_service = 'glance'
        self._test_spawn(glance_stubs.FakeGlance.IMAGE_VHD, None, None)

    def test_spawn_glance(self):
        FLAGS.xenapi_image_service = 'glance'
        self._test_spawn(glance_stubs.FakeGlance.IMAGE_MACHINE,
                         glance_stubs.FakeGlance.IMAGE_KERNEL,
                         glance_stubs.FakeGlance.IMAGE_RAMDISK)

    def tearDown(self):
        super(XenAPIVMTestCase, self).tearDown()
        self.manager.delete_project(self.project)
        self.manager.delete_user(self.user)
        self.stubs.UnsetAll()

    def _create_instance(self):
        """Creates and spawns a test instance"""
        values = {
            'name': 1,
            'id': 1,
            'project_id': self.project.id,
            'user_id': self.user.id,
            'image_id': 1,
            'kernel_id': 2,
            'ramdisk_id': 3,
            'instance_type': 'm1.large',
            'mac_address': 'aa:bb:cc:dd:ee:ff'}
        instance = db.instance_create(values)
        self.conn.spawn(instance)
        return instance


class XenAPIDiffieHellmanTestCase(test.TestCase):
    """
    Unit tests for Diffie-Hellman code
    """
    def setUp(self):
        super(XenAPIDiffieHellmanTestCase, self).setUp()
        self.alice = SimpleDH()
        self.bob = SimpleDH()

    def test_shared(self):
        alice_pub = self.alice.get_public()
        bob_pub = self.bob.get_public()
        alice_shared = self.alice.compute_shared(bob_pub)
        bob_shared = self.bob.compute_shared(alice_pub)
        self.assertEquals(alice_shared, bob_shared)

    def test_encryption(self):
        msg = "This is a top-secret message"
        enc = self.alice.encrypt(msg)
        dec = self.bob.decrypt(enc)
        self.assertEquals(dec, msg)

    def tearDown(self):
        super(XenAPIDiffieHellmanTestCase, self).tearDown()


class XenAPIDetermineDiskImageTestCase(test.TestCase):
    """
    Unit tests for code that detects the ImageType
    """
    def setUp(self):
        super(XenAPIDetermineDiskImageTestCase, self).setUp()
        glance_stubs.stubout_glance_client(self.stubs,
                                           glance_stubs.FakeGlance)

        class FakeInstance(object):
            pass

        self.fake_instance = FakeInstance()
        self.fake_instance.id = 42

    def assert_disk_type(self, disk_type):
        dt = vm_utils.VMHelper.determine_disk_image_type(
            self.fake_instance)
        self.assertEqual(disk_type, dt)

    def test_instance_disk(self):
        """
        If a kernel is specified then the image type is DISK (aka machine)
        """
        FLAGS.xenapi_image_service = 'objectstore'
        self.fake_instance.image_id = glance_stubs.FakeGlance.IMAGE_MACHINE
        self.fake_instance.kernel_id = glance_stubs.FakeGlance.IMAGE_KERNEL
        self.assert_disk_type(vm_utils.ImageType.DISK)

    def test_instance_disk_raw(self):
        """
        If the kernel isn't specified, and we're not using Glance, then
        DISK_RAW is assumed.
        """
        FLAGS.xenapi_image_service = 'objectstore'
        self.fake_instance.image_id = glance_stubs.FakeGlance.IMAGE_RAW
        self.fake_instance.kernel_id = None
        self.assert_disk_type(vm_utils.ImageType.DISK_RAW)

    def test_glance_disk_raw(self):
        """
        If we're using Glance, then defer to the image_type field, which in
        this case will be 'raw'.
        """
        FLAGS.xenapi_image_service = 'glance'
        self.fake_instance.image_id = glance_stubs.FakeGlance.IMAGE_RAW
        self.fake_instance.kernel_id = None
        self.assert_disk_type(vm_utils.ImageType.DISK_RAW)

    def test_glance_disk_vhd(self):
        """
        If we're using Glance, then defer to the image_type field, which in
        this case will be 'vhd'.
        """
        FLAGS.xenapi_image_service = 'glance'
        self.fake_instance.image_id = glance_stubs.FakeGlance.IMAGE_VHD
        self.fake_instance.kernel_id = None
        self.assert_disk_type(vm_utils.ImageType.DISK_VHD)<|MERGE_RESOLUTION|>--- conflicted
+++ resolved
@@ -168,11 +168,8 @@
         stubs.stubout_session(self.stubs, stubs.FakeSessionForVMTests)
         stubs.stubout_get_this_vm_uuid(self.stubs)
         stubs.stubout_stream_disk(self.stubs)
-<<<<<<< HEAD
         stubs.stubout_lookup_image(self.stubs)
-=======
         self.stubs.Set(VMOps, 'reset_network', reset_network)
->>>>>>> 5dfa5ce7
         glance_stubs.stubout_glance_client(self.stubs,
                                            glance_stubs.FakeGlance)
         self.conn = xenapi_conn.get_connection(False)
