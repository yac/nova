# vim: tabstop=4 shiftwidth=4 softtabstop=4

# Copyright 2010 United States Government as represented by the
# Administrator of the National Aeronautics and Space Administration.
# All Rights Reserved.
#
#    Licensed under the Apache License, Version 2.0 (the "License"); you may
#    not use this file except in compliance with the License. You may obtain
#    a copy of the License at
#
#         http://www.apache.org/licenses/LICENSE-2.0
#
#    Unless required by applicable law or agreed to in writing, software
#    distributed under the License is distributed on an "AS IS" BASIS, WITHOUT
#    WARRANTIES OR CONDITIONS OF ANY KIND, either express or implied. See the
#    License for the specific language governing permissions and limitations
#    under the License.

"""
Unit Tests for remote procedure calls using queue
"""

import mox

<<<<<<< HEAD
from nova import context
=======
from twisted.application.app import startApplication

>>>>>>> 134b846d
from nova import exception
from nova import flags
from nova import rpc
from nova import test
from nova import service
from nova import manager

FLAGS = flags.FLAGS
flags.DEFINE_string("fake_manager", "nova.tests.service_unittest.FakeManager",
                    "Manager for testing")


class FakeManager(manager.Manager):
    """Fake manager for tests"""
    pass


class ServiceTestCase(test.BaseTestCase):
    """Test cases for rpc"""

    def setUp(self):  # pylint: disable=C0103
        super(ServiceTestCase, self).setUp()
        self.mox.StubOutWithMock(service, 'db')
        self.context = context.get_admin_context()

    def test_create(self):
        host = 'foo'
        binary = 'nova-fake'
        topic = 'fake'
        self.mox.StubOutWithMock(rpc,
                                 'AdapterConsumer',
                                 use_mock_anything=True)
        self.mox.StubOutWithMock(
                service.task, 'LoopingCall', use_mock_anything=True)
        rpc.AdapterConsumer(connection=mox.IgnoreArg(),
                            topic=topic,
                            proxy=mox.IsA(service.Service)).AndReturn(
                                    rpc.AdapterConsumer)

        rpc.AdapterConsumer(connection=mox.IgnoreArg(),
                            topic='%s.%s' % (topic, host),
                            proxy=mox.IsA(service.Service)).AndReturn(
                                    rpc.AdapterConsumer)

        rpc.AdapterConsumer.attach_to_twisted()
        rpc.AdapterConsumer.attach_to_twisted()

        # Stub out looping call a bit needlessly since we don't have an easy
        # way to cancel it (yet) when the tests finishes
        service.task.LoopingCall(mox.IgnoreArg()).AndReturn(
                        service.task.LoopingCall)
        service.task.LoopingCall.start(interval=mox.IgnoreArg(),
                                       now=mox.IgnoreArg())
        service.task.LoopingCall(mox.IgnoreArg()).AndReturn(
                        service.task.LoopingCall)
        service.task.LoopingCall.start(interval=mox.IgnoreArg(),
                                       now=mox.IgnoreArg())

        service_create = {'host': host,
                          'binary': binary,
                          'topic': topic,
                          'report_count': 0}
        service_ref = {'host': host,
                       'binary': binary,
                       'report_count': 0,
                       'id': 1}

        service.db.service_get_by_args(mox.IgnoreArg(),
                                       host,
                                       binary).AndRaise(exception.NotFound())
        service.db.service_create(mox.IgnoreArg(),
                                  service_create).AndReturn(service_ref)
        self.mox.ReplayAll()

        app = service.Service.create(host=host, binary=binary)
        startApplication(app, False)
        self.assert_(app)

    # We're testing sort of weird behavior in how report_state decides
    # whether it is disconnected, it looks for a variable on itself called
    # 'model_disconnected' and report_state doesn't really do much so this
    # these are mostly just for coverage
    def test_report_state(self):
        host = 'foo'
        binary = 'bar'
        service_ref = {'host': host,
                       'binary': binary,
                       'report_count': 0,
                       'id': 1}
        service.db.__getattr__('report_state')
        service.db.service_get_by_args(self.context,
                                       host,
                                       binary).AndReturn(service_ref)
        service.db.service_update(self.context, service_ref['id'],
                                  mox.ContainsKeyValue('report_count', 1))

        self.mox.ReplayAll()
        s = service.Service()
        rv = yield s.report_state(host, binary)

    def test_report_state_no_service(self):
        host = 'foo'
        binary = 'bar'
        service_create = {'host': host,
                          'binary': binary,
                          'report_count': 0}
        service_ref = {'host': host,
                       'binary': binary,
                       'report_count': 0,
                       'id': 1}

        service.db.__getattr__('report_state')
        service.db.service_get_by_args(self.context,
                                      host,
                                      binary).AndRaise(exception.NotFound())
        service.db.service_create(self.context,
                                  service_create).AndReturn(service_ref)
        service.db.service_get(self.context, service_ref['id']).AndReturn(service_ref)
        service.db.service_update(self.context, service_ref['id'],
                                  mox.ContainsKeyValue('report_count', 1))

        self.mox.ReplayAll()
        s = service.Service()
        rv = yield s.report_state(host, binary)

    def test_report_state_newly_disconnected(self):
        host = 'foo'
        binary = 'bar'
        service_ref = {'host': host,
                       'binary': binary,
                       'report_count': 0,
                       'id': 1}

        service.db.__getattr__('report_state')
        service.db.service_get_by_args(self.context,
                                       host,
                                       binary).AndRaise(Exception())

        self.mox.ReplayAll()
        s = service.Service()
        rv = yield s.report_state(host, binary)

        self.assert_(s.model_disconnected)

    def test_report_state_newly_connected(self):
        host = 'foo'
        binary = 'bar'
        service_ref = {'host': host,
                       'binary': binary,
                       'report_count': 0,
                       'id': 1}

        service.db.__getattr__('report_state')
        service.db.service_get_by_args(self.context,
                                       host,
                                       binary).AndReturn(service_ref)
        service.db.service_update(self.context, service_ref['id'],
                                  mox.ContainsKeyValue('report_count', 1))

        self.mox.ReplayAll()
        s = service.Service()
        s.model_disconnected = True
        rv = yield s.report_state(host, binary)

        self.assert_(not s.model_disconnected)<|MERGE_RESOLUTION|>--- conflicted
+++ resolved
@@ -22,12 +22,9 @@
 
 import mox
 
-<<<<<<< HEAD
-from nova import context
-=======
 from twisted.application.app import startApplication
 
->>>>>>> 134b846d
+from nova import context
 from nova import exception
 from nova import flags
 from nova import rpc
