--- conflicted
+++ resolved
@@ -273,18 +273,11 @@
     def _is_image_available(context, image_meta):
         """Check image availability.
 
-<<<<<<< HEAD
-        Images are always available if they are public or if the user is an
-        admin.
-
-        Otherwise, we filter by project_id (if present) and then fall-back to
-        images owned by user.
+        Under Glance, images are always available if the context has
+        an auth_token.
 
         """
-        # FIXME(sirp): We should be filtering by user_id on the Glance side
-        # for security; however, we can't do that until we get authn/authz
-        # sorted out. Until then, filtering in Nova.
-        if image_meta['is_public'] or context.is_admin:
+        if hasattr(context, 'auth_token') and context.auth_token:
             return True
 
         properties = image_meta['properties']
@@ -298,17 +291,6 @@
             return False
 
         return str(user_id) == str(context.user_id)
-=======
-        Under Glance, images are always available if the context has
-        an auth_token.  Otherwise, we fall back to the superclass
-        method.
-
-        """
-        if hasattr(context, 'auth_token') and context.auth_token:
-            return True
-        return service.BaseImageService._is_image_available(context,
-                                                            image_meta)
->>>>>>> 78a63bca
 
 
 # utility functions
