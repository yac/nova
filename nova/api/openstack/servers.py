# vim: tabstop=4 shiftwidth=4 softtabstop=4

# Copyright 2010 OpenStack LLC.
# All Rights Reserved.
#
#    Licensed under the Apache License, Version 2.0 (the "License"); you may
#    not use this file except in compliance with the License. You may obtain
#    a copy of the License at
#
#         http://www.apache.org/licenses/LICENSE-2.0
#
#    Unless required by applicable law or agreed to in writing, software
#    distributed under the License is distributed on an "AS IS" BASIS, WITHOUT
#    WARRANTIES OR CONDITIONS OF ANY KIND, either express or implied. See the
#    License for the specific language governing permissions and limitations
#    under the License.

import json
import logging
import traceback

from webob import exc

from nova import compute
from nova import exception
from nova import flags
from nova import wsgi
from nova import utils
from nova.api.openstack import common
from nova.api.openstack import faults
from nova.auth import manager as auth_manager
from nova.compute import instance_types
from nova.compute import power_state
import nova.api.openstack


LOG = logging.getLogger('server')
LOG.setLevel(logging.DEBUG)


FLAGS = flags.FLAGS


def _translate_detail_keys(inst):
    """ Coerces into dictionary format, mapping everything to Rackspace-like
    attributes for return"""
    power_mapping = {
        None: 'build',
        power_state.NOSTATE: 'build',
        power_state.RUNNING: 'active',
        power_state.BLOCKED: 'active',
        power_state.SUSPENDED: 'suspended',
        power_state.PAUSED: 'paused',
        power_state.SHUTDOWN: 'active',
        power_state.SHUTOFF: 'active',
        power_state.CRASHED: 'error'}
    inst_dict = {}

    mapped_keys = dict(status='state', imageId='image_id',
        flavorId='instance_type', name='display_name', id='id')

    for k, v in mapped_keys.iteritems():
        inst_dict[k] = inst[v]

    inst_dict['status'] = power_mapping[inst_dict['status']]
    inst_dict['addresses'] = dict(public=[], private=[])
    inst_dict['metadata'] = {}
    inst_dict['hostId'] = ''

    return dict(server=inst_dict)


def _translate_keys(inst):
    """ Coerces into dictionary format, excluding all model attributes
    save for id and name """
    return dict(server=dict(id=inst['id'], name=inst['display_name']))


class Controller(wsgi.Controller):
    """ The Server API controller for the OpenStack API """

    _serialization_metadata = {
        'application/xml': {
            "attributes": {
                "server": ["id", "imageId", "name", "flavorId", "hostId",
                           "status", "progress"]}}}

    def __init__(self):
<<<<<<< HEAD
        self.compute_api = compute_api.ComputeAPI()
        self._image_service = utils.import_object(FLAGS.image_service)
=======
        self.compute_api = compute.API()
>>>>>>> 275d0679
        super(Controller, self).__init__()

    def index(self, req):
        """ Returns a list of server names and ids for a given user """
        return self._items(req, entity_maker=_translate_keys)

    def detail(self, req):
        """ Returns a list of server details for a given user """
        return self._items(req, entity_maker=_translate_detail_keys)

    def _items(self, req, entity_maker):
        """Returns a list of servers for a given user.

        entity_maker - either _translate_detail_keys or _translate_keys
        """
        instance_list = self.compute_api.get_all(req.environ['nova.context'])
        limited_list = common.limited(instance_list, req)
        res = [entity_maker(inst)['server'] for inst in limited_list]
        return dict(servers=res)

    def show(self, req, id):
        """ Returns server details by server id """
        try:
            instance = self.compute_api.get(req.environ['nova.context'], id)
            return _translate_detail_keys(instance)
        except exception.NotFound:
            return faults.Fault(exc.HTTPNotFound())

    def delete(self, req, id):
        """ Destroys a server """
        try:
            self.compute_api.delete(req.environ['nova.context'], id)
        except exception.NotFound:
            return faults.Fault(exc.HTTPNotFound())
        return exc.HTTPAccepted()

    def _get_kernel_ramdisk_from_image(self, image_id):
        mapping_filename = FLAGS.os_krm_mapping_file

        with open(mapping_filename) as f:
            mapping = json.load(f)
            if image_id in mapping:
                return mapping[image_id]

        raise exception.NotFound(
            _("No entry for image '%s' in mapping file '%s'") %
                (image_id, mapping_filename))

    def create(self, req):
        """ Creates a new server for a given user """
        env = self._deserialize(req.body, req)
        if not env:
            return faults.Fault(exc.HTTPUnprocessableEntity())

        key_pair = auth_manager.AuthManager.get_key_pairs(
            req.environ['nova.context'])[0]
<<<<<<< HEAD
        image_id = common.get_image_id_from_image_hash(self._image_service,
            req.environ['nova.context'], env['server']['imageId'])
        kernel_id, ramdisk_id = self._get_kernel_ramdisk_from_image(image_id)
        instances = self.compute_api.create_instances(
=======
        instances = self.compute_api.create(
>>>>>>> 275d0679
            req.environ['nova.context'],
            instance_types.get_by_flavor_id(env['server']['flavorId']),
            image_id,
            kernel_id=kernel_id,
            ramdisk_id=ramdisk_id,
            display_name=env['server']['name'],
            display_description=env['server']['name'],
            key_name=key_pair['name'],
            key_data=key_pair['public_key'])
        return _translate_keys(instances[0])

    def update(self, req, id):
        """ Updates the server name or password """
        inst_dict = self._deserialize(req.body, req)
        if not inst_dict:
            return faults.Fault(exc.HTTPUnprocessableEntity())

        update_dict = {}
        if 'adminPass' in inst_dict['server']:
            update_dict['admin_pass'] = inst_dict['server']['adminPass']
        if 'name' in inst_dict['server']:
            update_dict['display_name'] = inst_dict['server']['name']

        try:
<<<<<<< HEAD
            ctxt = req.environ['nova.context']
            # The ID passed in is actually the internal_id of the
            # instance, not the value of the id column in the DB.
            self.compute_api.update_instance(ctxt, instance.id, **update_dict)
=======
            self.compute_api.update(req.environ['nova.context'], id,
                                    **update_dict)
>>>>>>> 275d0679
        except exception.NotFound:
            return faults.Fault(exc.HTTPNotFound())
        return exc.HTTPNoContent()

    def action(self, req, id):
        """ Multi-purpose method used to reboot, rebuild, and
        resize a server """
        input_dict = self._deserialize(req.body, req)
        #TODO(sandy): rebuild/resize not supported.
        try:
            reboot_type = input_dict['reboot']['type']
        except Exception:
            raise faults.Fault(exc.HTTPNotImplemented())
        try:
            # TODO(gundlach): pass reboot_type, support soft reboot in
            # virt driver
            self.compute_api.reboot(req.environ['nova.context'], id)
        except:
            return faults.Fault(exc.HTTPUnprocessableEntity())
        return exc.HTTPAccepted()

    def pause(self, req, id):
        """ Permit Admins to Pause the server. """
        ctxt = req.environ['nova.context']
        try:
            self.compute_api.pause(ctxt, id)
        except:
            readable = traceback.format_exc()
            logging.error(_("Compute.api::pause %s"), readable)
            return faults.Fault(exc.HTTPUnprocessableEntity())
        return exc.HTTPAccepted()

    def unpause(self, req, id):
        """ Permit Admins to Unpause the server. """
        ctxt = req.environ['nova.context']
        try:
            self.compute_api.unpause(ctxt, id)
        except:
            readable = traceback.format_exc()
            logging.error(_("Compute.api::unpause %s"), readable)
            return faults.Fault(exc.HTTPUnprocessableEntity())
        return exc.HTTPAccepted()

    def suspend(self, req, id):
        """permit admins to suspend the server"""
        context = req.environ['nova.context']
        try:
            self.compute_api.suspend(context, id)
        except:
            readable = traceback.format_exc()
            logging.error(_("compute.api::suspend %s"), readable)
            return faults.Fault(exc.HTTPUnprocessableEntity())
        return exc.HTTPAccepted()

    def resume(self, req, id):
        """permit admins to resume the server from suspend"""
        context = req.environ['nova.context']
        try:
            self.compute_api.resume(context, id)
        except:
            readable = traceback.format_exc()
            logging.error(_("compute.api::resume %s"), readable)
            return faults.Fault(exc.HTTPUnprocessableEntity())
        return exc.HTTPAccepted()

    def diagnostics(self, req, id):
        """Permit Admins to retrieve server diagnostics."""
        ctxt = req.environ["nova.context"]
        return self.compute_api.get_diagnostics(ctxt, id)

    def actions(self, req, id):
        """Permit Admins to retrieve server actions."""
        ctxt = req.environ["nova.context"]
        return self.compute_api.get_actions(ctxt, id)<|MERGE_RESOLUTION|>--- conflicted
+++ resolved
@@ -86,12 +86,8 @@
                            "status", "progress"]}}}
 
     def __init__(self):
-<<<<<<< HEAD
-        self.compute_api = compute_api.ComputeAPI()
+        self.compute_api = compute.API()
         self._image_service = utils.import_object(FLAGS.image_service)
-=======
-        self.compute_api = compute.API()
->>>>>>> 275d0679
         super(Controller, self).__init__()
 
     def index(self, req):
@@ -148,14 +144,10 @@
 
         key_pair = auth_manager.AuthManager.get_key_pairs(
             req.environ['nova.context'])[0]
-<<<<<<< HEAD
         image_id = common.get_image_id_from_image_hash(self._image_service,
             req.environ['nova.context'], env['server']['imageId'])
         kernel_id, ramdisk_id = self._get_kernel_ramdisk_from_image(image_id)
-        instances = self.compute_api.create_instances(
-=======
         instances = self.compute_api.create(
->>>>>>> 275d0679
             req.environ['nova.context'],
             instance_types.get_by_flavor_id(env['server']['flavorId']),
             image_id,
@@ -180,15 +172,8 @@
             update_dict['display_name'] = inst_dict['server']['name']
 
         try:
-<<<<<<< HEAD
-            ctxt = req.environ['nova.context']
-            # The ID passed in is actually the internal_id of the
-            # instance, not the value of the id column in the DB.
-            self.compute_api.update_instance(ctxt, instance.id, **update_dict)
-=======
             self.compute_api.update(req.environ['nova.context'], id,
                                     **update_dict)
->>>>>>> 275d0679
         except exception.NotFound:
             return faults.Fault(exc.HTTPNotFound())
         return exc.HTTPNoContent()
