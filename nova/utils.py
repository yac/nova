# vim: tabstop=4 shiftwidth=4 softtabstop=4

# Copyright 2010 United States Government as represented by the
# Administrator of the National Aeronautics and Space Administration.
# All Rights Reserved.
#
#    Licensed under the Apache License, Version 2.0 (the "License"); you may
#    not use this file except in compliance with the License. You may obtain
#    a copy of the License at
#
#         http://www.apache.org/licenses/LICENSE-2.0
#
#    Unless required by applicable law or agreed to in writing, software
#    distributed under the License is distributed on an "AS IS" BASIS, WITHOUT
#    WARRANTIES OR CONDITIONS OF ANY KIND, either express or implied. See the
#    License for the specific language governing permissions and limitations
#    under the License.

"""
System-level utilities and helper functions.
"""

import datetime
import inspect
<<<<<<< HEAD
import json
import logging
=======
>>>>>>> 0ed247f3
import os
import random
import subprocess
import socket
import struct
import sys
import time
from xml.sax import saxutils

from eventlet import event
from eventlet import greenthread

from nova import exception
from nova.exception import ProcessExecutionError
from nova import log as logging


LOG = logging.getLogger("nova.utils")
TIME_FORMAT = "%Y-%m-%dT%H:%M:%SZ"


def import_class(import_str):
    """Returns a class from a string including module and class"""
    mod_str, _sep, class_str = import_str.rpartition('.')
    try:
        __import__(mod_str)
        return getattr(sys.modules[mod_str], class_str)
    except (ImportError, ValueError, AttributeError), exc:
        logging.debug(_('Inner Exception: %s'), exc)
        raise exception.NotFound(_('Class %s cannot be found') % class_str)


def import_object(import_str):
    """Returns an object including a module or module and class"""
    try:
        __import__(import_str)
        return sys.modules[import_str]
    except ImportError:
        cls = import_class(import_str)
        return cls()


def vpn_ping(address, port, timeout=0.05, session_id=None):
    """Sends a vpn negotiation packet and returns the server session.

    Returns False on a failure. Basic packet structure is below.

    Client packet (14 bytes)::
     0 1      8 9  13
    +-+--------+-----+
    |x| cli_id |?????|
    +-+--------+-----+
    x = packet identifier 0x38
    cli_id = 64 bit identifier
    ? = unknown, probably flags/padding

    Server packet (26 bytes)::
     0 1      8 9  13 14    21 2225
    +-+--------+-----+--------+----+
    |x| srv_id |?????| cli_id |????|
    +-+--------+-----+--------+----+
    x = packet identifier 0x40
    cli_id = 64 bit identifier
    ? = unknown, probably flags/padding
    bit 9 was 1 and the rest were 0 in testing
    """
    if session_id is None:
        session_id = random.randint(0, 0xffffffffffffffff)
    sock = socket.socket(socket.AF_INET, socket.SOCK_DGRAM)
    data = struct.pack("!BQxxxxxx", 0x38, session_id)
    sock.sendto(data, (address, port))
    sock.settimeout(timeout)
    try:
        received = sock.recv(2048)
    except socket.timeout:
        return False
    finally:
        sock.close()
    fmt = "!BQxxxxxQxxxx"
    if len(received) != struct.calcsize(fmt):
        print struct.calcsize(fmt)
        return False
    (identifier, server_sess, client_sess) = struct.unpack(fmt, received)
    if identifier == 0x40 and client_sess == session_id:
        return server_sess


def fetchfile(url, target):
    LOG.debug(_("Fetching %s") % url)
#    c = pycurl.Curl()
#    fp = open(target, "wb")
#    c.setopt(c.URL, url)
#    c.setopt(c.WRITEDATA, fp)
#    c.perform()
#    c.close()
#    fp.close()
    execute("curl --fail %s -o %s" % (url, target))


def execute(cmd, process_input=None, addl_env=None, check_exit_code=True):
    LOG.debug(_("Running cmd (subprocess): %s"), cmd)
    env = os.environ.copy()
    if addl_env:
        env.update(addl_env)
    obj = subprocess.Popen(cmd, shell=True, stdin=subprocess.PIPE,
        stdout=subprocess.PIPE, stderr=subprocess.PIPE, env=env)
    result = None
    if process_input != None:
        result = obj.communicate(process_input)
    else:
        result = obj.communicate()
    obj.stdin.close()
    if obj.returncode:
        LOG.debug(_("Result was %s") % (obj.returncode))
        if check_exit_code and obj.returncode != 0:
            (stdout, stderr) = result
            raise ProcessExecutionError(exit_code=obj.returncode,
                                        stdout=stdout,
                                        stderr=stderr,
                                        cmd=cmd)
    # NOTE(termie): this appears to be necessary to let the subprocess call
    #               clean something up in between calls, without it two
    #               execute calls in a row hangs the second one
    greenthread.sleep(0)
    return result


def abspath(s):
    return os.path.join(os.path.dirname(__file__), s)


def default_flagfile(filename='nova.conf'):
    for arg in sys.argv:
        if arg.find('flagfile') != -1:
            break
    else:
        if not os.path.isabs(filename):
            # turn relative filename into an absolute path
            script_dir = os.path.dirname(inspect.stack()[-1][1])
            filename = os.path.abspath(os.path.join(script_dir, filename))
        if os.path.exists(filename):
            flagfile = ['--flagfile=%s' % filename]
            sys.argv = sys.argv[:1] + flagfile + sys.argv[1:]


def debug(arg):
    LOG.debug(_('debug in callback: %s'), arg)
    return arg


def runthis(prompt, cmd, check_exit_code=True):
    LOG.debug(_("Running %s"), (cmd))
    rv, err = execute(cmd, check_exit_code=check_exit_code)


def generate_uid(topic, size=8):
    characters = '01234567890abcdefghijklmnopqrstuvwxyz'
    choices = [random.choice(characters) for x in xrange(size)]
    return '%s-%s' % (topic, ''.join(choices))


def generate_mac():
    mac = [0x02, 0x16, 0x3e,
           random.randint(0x00, 0x7f),
           random.randint(0x00, 0xff),
           random.randint(0x00, 0xff)]
    return ':'.join(map(lambda x: "%02x" % x, mac))


def last_octet(address):
    return int(address.split(".")[-1])


def get_my_ip():
    """Returns the actual ip of the local machine."""
    try:
        csock = socket.socket(socket.AF_INET, socket.SOCK_DGRAM)
        csock.connect(('8.8.8.8', 80))
        (addr, port) = csock.getsockname()
        csock.close()
        return addr
    except socket.gaierror as ex:
        LOG.warn(_("Couldn't get IP, using 127.0.0.1 %s"), ex)
        return "127.0.0.1"


def utcnow():
    """Overridable version of datetime.datetime.utcnow."""
    if utcnow.override_time:
        return utcnow.override_time
    return datetime.datetime.utcnow()


utcnow.override_time = None


def utcnow_ts():
    """Timestamp version of our utcnow function."""
    return time.mktime(utcnow().timetuple())


def set_time_override(override_time=datetime.datetime.utcnow()):
    """Override utils.utcnow to return a constant time."""
    utcnow.override_time = override_time


def advance_time_delta(timedelta):
    """Advance overriden time using a datetime.timedelta."""
    assert(not utcnow.override_time is None)
    utcnow.override_time += timedelta


def advance_time_seconds(seconds):
    """Advance overriden time by seconds."""
    advance_time_delta(datetime.timedelta(0, seconds))


def clear_time_override():
    """Remove the overridden time."""
    utcnow.override_time = None


def isotime(at=None):
    """Returns iso formatted utcnow."""
    if not at:
        at = utcnow()
    return at.strftime(TIME_FORMAT)


def parse_isotime(timestr):
    """Turn an iso formatted time back into a datetime"""
    return datetime.datetime.strptime(timestr, TIME_FORMAT)


def parse_mailmap(mailmap='.mailmap'):
    mapping = {}
    if os.path.exists(mailmap):
        fp = open(mailmap, 'r')
        for l in fp:
            l = l.strip()
            if not l.startswith('#') and ' ' in l:
                canonical_email, alias = l.split(' ')
                mapping[alias] = canonical_email
    return mapping


def str_dict_replace(s, mapping):
    for s1, s2 in mapping.iteritems():
        s = s.replace(s1, s2)
    return s


class LazyPluggable(object):
    """A pluggable backend loaded lazily based on some value."""

    def __init__(self, pivot, **backends):
        self.__backends = backends
        self.__pivot = pivot
        self.__backend = None

    def __get_backend(self):
        if not self.__backend:
            backend_name = self.__pivot.value
            if backend_name not in self.__backends:
                raise exception.Error(_('Invalid backend: %s') % backend_name)

            backend = self.__backends[backend_name]
            if type(backend) == type(tuple()):
                name = backend[0]
                fromlist = backend[1]
            else:
                name = backend
                fromlist = backend

            self.__backend = __import__(name, None, None, fromlist)
            LOG.debug(_('backend %s'), self.__backend)
        return self.__backend

    def __getattr__(self, key):
        backend = self.__get_backend()
        return getattr(backend, key)


class LoopingCall(object):
    def __init__(self, f=None, *args, **kw):
        self.args = args
        self.kw = kw
        self.f = f
        self._running = False

    def start(self, interval, now=True):
        self._running = True
        done = event.Event()

        def _inner():
            if not now:
                greenthread.sleep(interval)
            try:
                while self._running:
                    self.f(*self.args, **self.kw)
                    greenthread.sleep(interval)
            except Exception:
                logging.exception('in looping call')
                done.send_exception(*sys.exc_info())
                return

            done.send(True)

        self.done = done

        greenthread.spawn(_inner)
        return self.done

    def stop(self):
        self._running = False

    def wait(self):
        return self.done.wait()


def xhtml_escape(value):
    """Escapes a string so it is valid within XML or XHTML.

    Code is directly from the utf8 function in
    http://github.com/facebook/tornado/blob/master/tornado/escape.py

    """
    return saxutils.escape(value, {'"': "&quot;"})


def utf8(value):
    """Try to turn a string into utf-8 if possible.

    Code is directly from the utf8 function in
    http://github.com/facebook/tornado/blob/master/tornado/escape.py

    """
    if isinstance(value, unicode):
        return value.encode("utf-8")
    assert isinstance(value, str)
    return value


def to_primitive(value):
    if type(value) is type([]) or type(value) is type((None,)):
        o = []
        for v in value:
            o.append(to_primitive(v))
        return o
    elif type(value) is type({}):
        o = {}
        for k, v in value.iteritems():
            o[k] = to_primitive(v)
        return o
    elif isinstance(value, datetime.datetime):
        return str(value)
    else:
        return value


def dumps(value):
    try:
        return json.dumps(value)
    except TypeError:
        pass

    return json.dumps(to_primitive(value))


def loads(s):
    return json.loads(s)<|MERGE_RESOLUTION|>--- conflicted
+++ resolved
@@ -22,11 +22,7 @@
 
 import datetime
 import inspect
-<<<<<<< HEAD
 import json
-import logging
-=======
->>>>>>> 0ed247f3
 import os
 import random
 import subprocess
@@ -383,6 +379,10 @@
         return o
     elif isinstance(value, datetime.datetime):
         return str(value)
+    elif hasattr(value, 'iteritems'):
+        return to_primitive(dict(value.iteritems()))
+    elif hasattr(value, '__iter__'):
+        return to_primitive(list(value))
     else:
         return value
 
@@ -392,7 +392,6 @@
         return json.dumps(value)
     except TypeError:
         pass
-
     return json.dumps(to_primitive(value))
 
 
